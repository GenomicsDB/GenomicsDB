#!/usr/bin/env python

#The MIT License (MIT)
#Copyright (c) 2016-2017 Intel Corporation
#Copyright (c) 2019 Omics Data Automation, Inc.

#Permission is hereby granted, free of charge, to any person obtaining a copy of 
#this software and associated documentation files (the "Software"), to deal in 
#the Software without restriction, including without limitation the rights to 
#use, copy, modify, merge, publish, distribute, sublicense, and/or sell copies of 
#the Software, and to permit persons to whom the Software is furnished to do so, 
#subject to the following conditions:

#The above copyright notice and this permission notice shall be included in all 
#copies or substantial portions of the Software.

#THE SOFTWARE IS PROVIDED "AS IS", WITHOUT WARRANTY OF ANY KIND, EXPRESS OR
#IMPLIED, INCLUDING BUT NOT LIMITED TO THE WARRANTIES OF MERCHANTABILITY, FITNESS 
#FOR A PARTICULAR PURPOSE AND NONINFRINGEMENT. IN NO EVENT SHALL THE AUTHORS OR 
#COPYRIGHT HOLDERS BE LIABLE FOR ANY CLAIM, DAMAGES OR OTHER LIABILITY, WHETHER 
#IN AN ACTION OF CONTRACT, TORT OR OTHERWISE, ARISING FROM, OUT OF OR IN 
#CONNECTION WITH THE SOFTWARE OR THE USE OR OTHER DEALINGS IN THE SOFTWARE.

import json
import tempfile
import subprocess
import hashlib
import os
import sys
import shutil
from collections import OrderedDict
import jsondiff
import errno
import distutils.spawn

query_json_template_string="""
{   
        "workspace" : "",
        "array_name" : "",
        "vcf_header_filename" : ["inputs/template_vcf_header.vcf"],
        "query_column_ranges": [{
            "range_list": [{
                "low": 0,
                "high": 10000000000
            }]
        }],
        "query_row_ranges": [{
            "range_list": [{
                "low": 0,
                "high": 3
            }]
        }],
        "query_filter" : "",
        "reference_genome" : "inputs/chr1_10MB.fasta.gz",
        "attributes" : [ "REF", "ALT", "BaseQRankSum", "MQ", "RAW_MQ", "MQ0", "ClippingRankSum", "MQRankSum", "ReadPosRankSum", "DP", "GT", "GQ", "SB", "AD", "PL", "DP_FORMAT", "MIN_DP", "PID", "PGT" ]
}"""

vcf_attributes_order = [ "END", "REF", "ALT", "BaseQRankSum", "ClippingRankSum", "MQRankSum", "ReadPosRankSum", "MQ", "RAW_MQ", "MQ0", "DP", "GT", "GQ", "SB", "AD", "PL", "PGT", "PID", "MIN_DP", "DP_FORMAT", "FILTER" ];
asa_vcf_attributes = [ "END", "REF", "ALT", "BaseQRankSum", "ClippingRankSum", "MQRankSum", "ReadPosRankSum", "MQ", "RAW_MQ", "MQ0", "DP", "GT", "GQ", "SB", "AD", "PL", "PGT", "PID", "MIN_DP", "DP_FORMAT", "FILTER", "AS_RAW_MQ", "AS_RAW_MQRankSum" ];
attributes_with_DS_ID = [ "REF", "ALT", "BaseQRankSum", "MQ", "RAW_MQ", "MQ0", "ClippingRankSum", "MQRankSum", "ReadPosRankSum", "DP", "GT", "GQ", "SB", "AD", "PL", "DP_FORMAT", "MIN_DP", "PID", "PGT", "DS", "ID" ];
attributes_with_PL_only = [ "PL" ]
attributes_with_MLEAC_only = [ "MLEAC" ]
default_segment_size = 40

def create_query_json(ws_dir, test_name, query_param_dict):
    test_dict=json.loads(query_json_template_string);
    test_dict["workspace"] = ws_dir
    test_dict["array_name"] = test_name
    if('query_column_ranges' in query_param_dict):
        test_dict["query_column_ranges"] = query_param_dict["query_column_ranges"]
    else:
        test_dict['scan_full'] = True
    if("vid_mapping_file" in query_param_dict):
        test_dict["vid_mapping_file"] = query_param_dict["vid_mapping_file"];
    if("callset_mapping_file" in query_param_dict):
        test_dict["callset_mapping_file"] = query_param_dict["callset_mapping_file"];
    if("attributes" in query_param_dict):
        test_dict["attributes"] = query_param_dict["attributes"];
    if('segment_size' in query_param_dict):
        test_dict['segment_size'] = query_param_dict['segment_size'];
    else:
        test_dict['segment_size'] = default_segment_size;
    if('produce_GT_field' in query_param_dict):
        test_dict['produce_GT_field'] = query_param_dict['produce_GT_field'];
    if('produce_FILTER_field' in query_param_dict):
        test_dict['produce_FILTER_field'] = query_param_dict['produce_FILTER_field'];
    if('sites_only_query' in query_param_dict):
        test_dict['sites_only_query'] = query_param_dict['sites_only_query']
    if('produce_GT_with_min_PL_value_for_spanning_deletions' in query_param_dict):
        test_dict['produce_GT_with_min_PL_value_for_spanning_deletions'] = \
                query_param_dict['produce_GT_with_min_PL_value_for_spanning_deletions']
    if('query_sample_names_lists' in query_param_dict):
        test_dict['query_sample_names_lists'] = query_param_dict['query_sample_names_lists']
	if('query_row_ranges' in test_dict):
	  del test_dict['query_row_ranges']
    if('query_filter' in query_param_dict):
        test_dict['query_filter'] = query_param_dict['query_filter']
    return test_dict;


loader_json_template_string="""
{
    "row_based_partitioning" : false,
    "column_partitions" : [
        {"begin": 0, "workspace":"", "array_name": "" }
    ],
    "callset_mapping_file" : "",
    "vid_mapping_file" : "inputs/vid.json",
    "size_per_column_partition": 700 ,
    "treat_deletions_as_intervals" : true,
    "vcf_header_filename": "inputs/template_vcf_header.vcf",
    "reference_genome" : "inputs/chr1_10MB.fasta.gz",
    "num_parallel_vcf_files" : 1,
    "do_ping_pong_buffering" : false,
    "offload_vcf_output_processing" : false,
    "discard_vcf_index": true,
    "produce_combined_vcf": true,
    "produce_tiledb_array" : true,
    "delete_and_create_tiledb_array" : true,
    "compress_tiledb_array" : false,
    "segment_size" : 1048576,
    "num_cells_per_tile" : 3
}""";

def create_loader_json(ws_dir, test_name, test_params_dict):
    test_dict=json.loads(loader_json_template_string);
    if('column_partitions' in test_params_dict):
        test_dict['column_partitions'] = test_params_dict['column_partitions'];
    test_dict["column_partitions"][0]["workspace"] = ws_dir;
    test_dict["column_partitions"][0]["array_name"] = test_name;
    test_dict["callset_mapping_file"] = test_params_dict['callset_mapping_file'];
    if('vid_mapping_file' in test_params_dict):
        test_dict['vid_mapping_file'] = test_params_dict['vid_mapping_file'];
    if('size_per_column_partition' in test_params_dict):
        test_dict['size_per_column_partition'] = test_params_dict['size_per_column_partition'];
    if('segment_size' in test_params_dict):
        test_dict['segment_size'] = test_params_dict['segment_size'];
    else:
        test_dict['segment_size'] = default_segment_size;
    return test_dict;

def get_file_content_and_md5sum(filename):
    with open(filename, 'rb') as fptr:
        data = fptr.read();
        md5sum_hash_str = str(hashlib.md5(data).hexdigest())
        fptr.close();
        return (data, md5sum_hash_str);

def print_diff(golden_output, test_output):
    print("=======Golden output:=======");
    print(golden_output);
    print("=======Test output:=======");
    print(test_output);
    print("=======END=======");

def modify_query_column_ranges_for_PB(test_query_dict):
    if('query_column_ranges' in test_query_dict):
        original_query_column_ranges = test_query_dict['query_column_ranges']
        new_query_column_ranges = []
        for curr_entry in original_query_column_ranges:
            if(type(curr_entry) is dict and 'range_list' in curr_entry):
                new_interval_list = []
                for curr_interval in curr_entry['range_list']:
                    if(type(curr_interval) is dict and 'low' in curr_interval
                            and 'high' in curr_interval):
                        new_interval_list.append({'column_interval': { 'column_interval':
                            { 'begin': curr_interval['low'], 'end': curr_interval['high'] } } })
                new_entry = { 'column_or_interval_list': new_interval_list }
                new_query_column_ranges.append(new_entry)
        test_query_dict['query_column_ranges'] = new_query_column_ranges

def bcftools_compare(bcftools_path, exe_path, outfilename, outfilename_golden, outfile_string, golden_string):
    with open(outfilename, "w") as out_fd:
        out_fd.write(outfile_string)
    bcf_cmd = bcftools_path+' view -Oz -o '+outfilename+'.gz '+outfilename+' && '+bcftools_path+' index -f -t '+outfilename+'.gz'
    pid = subprocess.Popen(bcf_cmd, shell=True, stdout=subprocess.PIPE)
    bcf_stdout = pid.communicate()[0]
    if(pid.returncode != 0):
        sys.stderr.write('Call to bcftools failed. Cmd: '+bcf_cmd+'\n')
        sys.stderr.write('Returned: '+bcf_stdout+'\n')
        return True

    with open(outfilename_golden, "w") as out_golden_fd:
        out_golden_fd.write(golden_string)
    bcf_cmd = bcftools_path+' view -Oz -o '+outfilename_golden+'.gz '+outfilename_golden+' && '+bcftools_path+' index -f -t '+outfilename_golden+'.gz'
    pid = subprocess.Popen(bcf_cmd, shell=True, stdout=subprocess.PIPE)
    bcf_stdout = pid.communicate()[0]
    if(pid.returncode != 0):
        sys.stderr.write('Call to bcftools failed. Cmd: '+bcf_cmd+'\n')
        sys.stderr.write('Returned: '+bcf_stdout+'\n')
        return True

    vcfdiff_cmd = exe_path+os.path.sep+'vcfdiff '+outfilename+'.gz '+outfilename_golden+'.gz'
    pid = subprocess.Popen(vcfdiff_cmd, shell=True, stdout=subprocess.PIPE)
    vcfdiff_stdout = pid.communicate()[0]
    if(pid.returncode != 0):
        sys.stderr.write('vcfdiff cmd failed. Cmd: '+vcfdiff_cmd+'\n')
        sys.stderr.write('Returned: '+vcfdiff_stdout+'\n')
        return True
    else:
        if(len(vcfdiff_stdout) == 0):
            return False
        else:
            sys.stderr.write('vcfdiff check failed. Cmd: '+vcfdiff_cmd+'\n')
            sys.stderr.write('Returned: '+vcfdiff_stdout+'\n')
            return True

def cleanup_and_exit(tmpdir, exit_code):
    if(exit_code == 0):
        shutil.rmtree(tmpdir, ignore_errors=True)
    sys.exit(exit_code);

def substitute_workspace_dir(jsonfile, wsdir):
    import fileinput
    for line in fileinput.input(jsonfile, inplace=True):
        print line.replace("#WORKSPACE_DIR#", wsdir),

def test_pre_1_0_0_query_compatibility(tmpdir):
    sys.stdout.write("Testing compatibility with workspace/arrays from releases before 1.0.0...") 
    import tarfile
    compatDir = tmpdir+'/compat_100_test'
    tar = tarfile.open('inputs/compatibility.pre.1.0.0.test.tar')
    tar.extractall(path=compatDir)
    loader_json = compatDir+'/t0_1_2.json'
    query_json = compatDir+'/t0_1_2_java_vcf.json'
    substitute_workspace_dir(loader_json, compatDir)
    substitute_workspace_dir(query_json, compatDir)
    query_command = 'java -ea TestGenomicsDB --query -l '+loader_json+' '+query_json
    pid = subprocess.Popen(query_command, shell=True, stdout=subprocess.PIPE);
    stdout_string = pid.communicate()[0]
    if(pid.returncode != 0):
        sys.stderr.write('Compatibility Test Query : '+query_command+' failed\n');
        cleanup_and_exit(tmpdir, -1);
    actual_md5sum = str(hashlib.md5(stdout_string).hexdigest())
    golden_str, golden_md5sum = get_file_content_and_md5sum('golden_outputs/java_t0_1_2_vcf_at_0')
    if (actual_md5sum != golden_md5sum):
        sys.stderr.write('Compatibility Test Query : '+query_command+' failed. Results did not match with golden output.\n');
        cleanup_and_exit(tmpdir, -1)
    sys.stdout.write("Successful\n")

def run_cmd(cmd, expected_to_pass):
    pid = subprocess.Popen(cmd, shell=True, stdout=subprocess.PIPE, stderr=subprocess.PIPE);
    stdout_string, stderr_string = pid.communicate()
    if(expected_to_pass and pid.returncode != 0):
        sys.stderr.write('Sanity check : '+cmd+' failed\n');
        sys.stderr.write(stdout_string)
        sys.stderr.write(stderr_string)
        sys.exit(-1);

def tool_sanity_checks(exe_path):
    gt_mpi_gather_path = exe_path+os.path.sep+'gt_mpi_gather';
    try:
        st = os.stat(exe_path)
    except os.error:
        sys.stderr.write("Could not find " + gt_mpi_gather_path);
        sys.exit(-1);
    run_cmd(gt_mpi_gather_path, False);
    run_cmd(gt_mpi_gather_path + ' --help', True);
    run_cmd(gt_mpi_gather_path + ' --h', True);
    run_cmd(gt_mpi_gather_path + ' --version', True);
    run_cmd(gt_mpi_gather_path + ' --gibberish', False);
    run_cmd(gt_mpi_gather_path + ' -j non_existent_query_json', False);
    run_cmd(gt_mpi_gather_path + ' -j inputs/tools/non_existent_callset.json', False);
    run_cmd(gt_mpi_gather_path + ' -j inputs/tools/non_existent_vidmap.json', False);
    run_cmd(gt_mpi_gather_path + ' -j inputs/tools/non_existent_workspace_array.json', False);
    run_cmd(gt_mpi_gather_path + ' -j inputs/tools/unparseable_query.json', False);

def main():
    if(len(sys.argv) < 3):
        sys.stderr.write('Needs 2 arguments <build_dir> <install_dir>\n');
        sys.exit(-1);
    gcda_prefix_dir = sys.argv[1];
    exe_path = sys.argv[2]+os.path.sep+'bin';
    tool_sanity_checks(exe_path);
    #Switch to tests directory
    parent_dir=os.path.dirname(os.path.realpath(__file__))
    os.chdir(parent_dir)
    tmpdir = tempfile.mkdtemp()
    bcftools_path = distutils.spawn.find_executable("bcftools")
    ws_dir=tmpdir+os.path.sep+'ws';
    jacoco_enabled = os.path.isfile(gcda_prefix_dir+os.path.sep+'jacocoagent.jar') and os.path.isfile(gcda_prefix_dir+os.path.sep+'jacococli.jar')
    loader_tests = [
            { "name" : "t0_1_2", 'golden_output' : 'golden_outputs/t0_1_2_loading',
                'callset_mapping_file': 'inputs/callsets/t0_1_2.json',
                "query_params": [
                    { "query_column_ranges": [{
                        "range_list": [{
                            "low": 0,
                            "high": 1000000000
                        }]
                    }], "golden_output": {
                        "calls"      : "golden_outputs/t0_1_2_calls_at_0",
                        "variants"   : "golden_outputs/t0_1_2_variants_at_0",
                        "vcf"        : "golden_outputs/t0_1_2_vcf_at_0",
                        "batched_vcf": "golden_outputs/t0_1_2_vcf_at_0",
                        "java_vcf"   : "golden_outputs/java_t0_1_2_vcf_at_0",
                        } },
		    { "query_column_ranges": [{
                        "range_list": [{
                            "low": 0,
                            "high": 1000000000
                        }]
                    }],
		    "query_sample_names_lists" : [
		        { "sample_name_list":[ "HG00141", "HG01958" ] }
		      ],
		    "golden_output": {
                        "vcf"        : "golden_outputs/t0_1_vcf_at_0",
			"java_vcf"   : "golden_outputs/java_t0_1_vcf_at_0",
                        } },
                    { "query_column_ranges": [ [  12000, 12142, 12144, 12160, 12290, 12294, 14000, 17384, 18000 ]],
                      "pass_through_query_json": True,
                       "golden_output": {
                        "calls"      : "golden_outputs/t0_1_2_calls_at_multiple_positions",
                        "vcf"        : "golden_outputs/t0_1_2_vcf_at_multiple_positions",
                        "java_vcf"   : "golden_outputs/java_t0_1_2_vcf_at_multiple_positions",
                        } },
                    { "query_column_ranges": [ [ [0, 1000000] ] ],
                      "pass_through_query_json": True,
                      "golden_output": {
                        "java_vcf"   : "golden_outputs/java_t0_1_2_vcf_at_0",
                        } },
                    { "query_column_ranges" : [{
                        "range_list": [{
                             "low": 0,
                             "high": 1000000000
                          }]
                      }],
                      "sites_only_query": True,
                      "golden_output": {
                        "vcf"        : "golden_outputs/t0_1_2_vcf_sites_only_at_0",
                        "java_vcf"   : "golden_outputs/java_t0_1_2_vcf_sites_only_at_0",
                        } },
                    { "query_column_ranges": [{
                        "range_list": [{
                            "low": 12100,
                            "high": 12100
                        }]
                    }], "golden_output": {   #
                        "calls"      : "golden_outputs/t0_1_2_calls_at_12100",
                        } },
                    { "query_column_ranges": [{
                        "range_list": [{
                            "low": 12100,
                            "high": 12100
                        },{
                            "low": 12141,
                            "high": 12141
                        }]
                    }], "golden_output": {   #
                        "calls"      : "golden_outputs/t0_1_2_calls_at_12100_12141",
                        } },
                    { "query_column_ranges": [{
                        "range_list": [{
                            "low": 12100,
                            "high": 12100
                        },{
                            "low": 12141,
                            "high": 12141
                        },{
                            "low": 12150,
                            "high": 12150
                        }]
                    }], "golden_output": {   #
                        "calls"      : "golden_outputs/t0_1_2_calls_at_12100_12141_12150",
                        } },
                    { "query_column_ranges": [{
                        "range_list": [{
                            "low": 12100,
                            "high": 12100
                        },
                            {
                                "low": 12141,
                                "high": 12150
                            }]
                    }], "golden_output": {   #
                        "calls"      : "golden_outputs/t0_1_2_calls_at_12100_12141_to_12150",
                        } },
                    { "query_column_ranges": [{
                        "range_list": [{
                            "low": 12100,
                            "high": 12100
                        },
                            {
                                "low": 12141,
                                "high": 12150
                            },
                            {
                                "low": 12300,
                                "high": 12300
                            },
                            {
                                "low": 17384,
                                "high": 17384
                            }]
                    }], "golden_output": {   #
                        "calls"      : "golden_outputs/t0_1_2_calls_at_12100_12141_to_12150_12300_17384",
                        } },
                    { "query_column_ranges": [{
                        "range_list": [{
                            "low": 0,
                            "high": 1000000000
                        }]
                    }],
                        "attributes": attributes_with_PL_only,
                        "golden_output": {
                        "calls"      : "golden_outputs/t0_1_2_calls_at_0_with_PL_only",
                        } },
                    { "query_column_ranges": [{
                        "range_list": [{
                            "low": 0,
                            "high": 1000000000
                        }]
                    }],#vid and callset jsons passed through query json
                        "query_without_loader": True,
                        "vid_mapping_file": "inputs/vid.json",
                        "callset_mapping_file": "inputs/callsets/t0_1_2.json",
                        "golden_output": {
                        "calls"      : "golden_outputs/t0_1_2_calls_at_0",
                        "variants"   : "golden_outputs/t0_1_2_variants_at_0",
                        "vcf"        : "golden_outputs/t0_1_2_vcf_at_0",
                        "batched_vcf": "golden_outputs/t0_1_2_vcf_at_0",
                        "java_vcf"   : "golden_outputs/java_t0_1_2_vcf_at_0",
                        } },
                    { "query_column_ranges": [{
                        "range_list": [{
                            "low": 12150,
                            "high": 1000000000
                        }]
                    }], "golden_output": {
                        "calls"      : "golden_outputs/t0_1_2_calls_at_12150",
                        "variants"   : "golden_outputs/t0_1_2_variants_at_12150",
                        "vcf"        : "golden_outputs/t0_1_2_vcf_at_12150",
                        "batched_vcf": "golden_outputs/t0_1_2_vcf_at_12150",
                        "java_vcf"   : "golden_outputs/java_t0_1_2_vcf_at_12150",
                        } },
                    { "query_column_ranges": [{
                        "range_list": [{
                            "low": 0,
                            "high": 1000000000
                        }]
                    }],
                        "produce_FILTER_field": True, "golden_output": {
                        "vcf"        : "golden_outputs/t0_1_2_vcf_at_0_with_FILTER",
                        } },
                    ]
            },
            { "name" : "java_genomicsdb_importer_from_vcfs_t0_1_2_multi_contig",
                'callset_mapping_file': 'inputs/callsets/t0_1_2.json',
                'chromosome_intervals': [ '1:1-12160', '1:12161-12200', '1:12201-18000' ],
                "vid_mapping_file": "inputs/vid_phased_GT.json",
                'generate_array_name_from_partition_bounds': True,
                "query_params": [
                    { "query_column_ranges": [{
                        "range_list": [{
                            "low": 0,
                            "high": 18000
                        }]
                    }],
                        'callset_mapping_file': 'inputs/callsets/t0_1_2.json',
                        "vid_mapping_file": "inputs/vid_phased_GT.json",
                        "golden_output": {
                        "java_vcf"   : "golden_outputs/java_genomicsdb_importer_from_vcfs_t0_1_2_multi_contig_vcf_0_18000",
                        } },
                    {
                        "query_contig_interval": {
                            "contig": "1",
                            "begin": 12151,
                            "end": 18000
                        },
                        'callset_mapping_file': 'inputs/callsets/t0_1_2.json',
                        "vid_mapping_file": "inputs/vid_phased_GT.json",
                        "golden_output": {
                        "java_vcf"   : "golden_outputs/java_genomicsdb_importer_from_vcfs_t0_1_2_multi_contig_vcf_12150_18000",
                        } }
                ]
            },
<<<<<<< HEAD
            { "name" : "java_genomicsdb_importer_from_vcfs_incremental_t0_1_2_multi_contig",
                'callset_mapping_file': 'inputs/callsets/t0_1_2.0.json',
                'callset_mapping_file1': 'inputs/callsets/t0_1_2.1.json',
                'chromosome_intervals': [ '1:1-12160', '1:12161-12200', '1:12201-18000' ],
                "vid_mapping_file": "inputs/vid_phased_GT.json",
                'generate_array_name_from_partition_bounds': True,
=======
            { "name" : "t0_1_2_filter", 'golden_output' : 'golden_outputs/t0_1_2_loading',
                'callset_mapping_file': 'inputs/callsets/t0_1_2_csv.json',
>>>>>>> 8a376780
                "query_params": [
                    { "query_column_ranges": [{
                        "range_list": [{
                            "low": 0,
<<<<<<< HEAD
                            "high": 18000
                        }]
                    }],
                        'callset_mapping_file': 'inputs/callsets/t0_1_2.json',
                        "vid_mapping_file": "inputs/vid_phased_GT.json",
                        "golden_output": {
                        "java_vcf"   : "golden_outputs/java_genomicsdb_importer_from_vcfs_t0_1_2_multi_contig_vcf_0_18000",
                        } },
                    {
                        "query_contig_interval": {
                            "contig": "1",
                            "begin": 12151,
                            "end": 18000
                        },
                        'callset_mapping_file': 'inputs/callsets/t0_1_2.json',
                        "vid_mapping_file": "inputs/vid_phased_GT.json",
                        "golden_output": {
                        "java_vcf"   : "golden_outputs/java_genomicsdb_importer_from_vcfs_t0_1_2_multi_contig_vcf_12150_18000",
                        } }
                ]
=======
                            "high": 1000000000
                        }]
                    }],
                    'query_filter' : 'DP > 100',
                    "golden_output": {
                        "calls"      : "golden_outputs/t0_1_2_calls_at_0_with_DP_filter",
                        "variants"   : "golden_outputs/t0_1_2_variants_at_0_with_DP_filter",
                        "vcf"        : "golden_outputs/t0_1_2_vcf_at_0_with_DP_filter",
                        "batched_vcf": "golden_outputs/t0_1_2_vcf_at_0_with_DP_filter",
                        "java_vcf"   : "golden_outputs/java_t0_1_2_vcf_at_0_with_DP_filter",
                        } },
                    ]
>>>>>>> 8a376780
            },
            { "name" : "t0_1_2_csv", 'golden_output' : 'golden_outputs/t0_1_2_loading',
                'callset_mapping_file': 'inputs/callsets/t0_1_2_csv.json',
                "query_params": [
                    { "query_column_ranges": [{
                        "range_list": [{
                            "low": 0,
                            "high": 1000000000
                        }]
                    }], "golden_output": {
                        "calls"      : "golden_outputs/t0_1_2_calls_at_0",
                        "variants"   : "golden_outputs/t0_1_2_variants_at_0",
                        "vcf"        : "golden_outputs/t0_1_2_vcf_at_0",
                        "batched_vcf": "golden_outputs/t0_1_2_vcf_at_0",
                        "java_vcf"   : "golden_outputs/java_t0_1_2_vcf_at_0",
                        } },
                    { "query_column_ranges": [{
                        "range_list": [{
                            "low": 12150,
                            "high": 1000000000
                        }]
                    }], "golden_output": {
                        "calls"      : "golden_outputs/t0_1_2_calls_at_12150",
                        "variants"   : "golden_outputs/t0_1_2_variants_at_12150",
                        "vcf"        : "golden_outputs/t0_1_2_vcf_at_12150",
                        "batched_vcf": "golden_outputs/t0_1_2_vcf_at_12150",
                        "java_vcf"   : "golden_outputs/java_t0_1_2_vcf_at_12150",
                        } }
                    ]
            },
            { "name" : "t0_overlapping", 'golden_output': 'golden_outputs/t0_overlapping',
                'callset_mapping_file': 'inputs/callsets/t0_overlapping.json',
                "query_params": [
                    { "query_column_ranges": [{
                        "range_list": [{
                            "low": 12202,
                            "high": 1000000000
                        }]
                    }], "golden_output": {
                        "vcf"        : "golden_outputs/t0_overlapping_at_12202",
                        }
                    }
                ]
            },
            { "name" : "t0_overlapping_at_12202", 'golden_output': 'golden_outputs/t0_overlapping_at_12202',
                'callset_mapping_file': 'inputs/callsets/t0_overlapping.json',
                'column_partitions': [ {"begin": 12202, "workspace":"", "array_name": "" }]
            },
            { "name" : "t6_7_8", 'golden_output' : 'golden_outputs/t6_7_8_loading',
                'callset_mapping_file': 'inputs/callsets/t6_7_8.json',
                "query_params": [
                    { "query_column_ranges": [{
                        "range_list": [{
                            "low": 0,
                            "high": 1000000000
                        }]
                    }], "golden_output": {
                        "calls"      : "golden_outputs/t6_7_8_calls_at_0",
                        "variants"   : "golden_outputs/t6_7_8_variants_at_0",
                        "vcf"        : "golden_outputs/t6_7_8_vcf_at_0",
                        "batched_vcf": "golden_outputs/t6_7_8_vcf_at_0",
                        } },
		    { "query_column_ranges" : [{
                        "range_list": [{
                          "low": 0,
                          "high": 1000000000
                        }]
                       }],
		      "sites_only_query": True, "golden_output": {
                        "vcf"        : "golden_outputs/t6_7_8_vcf_sites_only_at_0",
                        } },
                    { "query_column_ranges": [{
                        "range_list": [{
                            "low": 8029500,
                            "high": 1000000000
                        }]
                    }], "golden_output": {
                        "calls"      : "golden_outputs/t6_7_8_calls_at_8029500",
                        "variants"   : "golden_outputs/t6_7_8_variants_at_8029500",
                        "vcf"        : "golden_outputs/t6_7_8_vcf_at_8029500",
                        "batched_vcf": "golden_outputs/t6_7_8_vcf_at_8029500",
                        } },
                    { "query_column_ranges": [{
                        "range_list": [{
                            "low": 8029500,
                            "high": 8029500
                        }]
                    }], "golden_output": {
                        "vcf"        : "golden_outputs/t6_7_8_vcf_at_8029500-8029500",
                        } }
                    ]
            },
            { "name" : "java_genomicsdb_importer_from_vcfs_t6_7_8_multi_contig",
                'callset_mapping_file': 'inputs/callsets/t6_7_8.json',
                'chromosome_intervals': [ '1:1-8029500','1:8029501-8029501', '1:8029502-10000000' ],
                "vid_mapping_file": "inputs/vid_phased_GT.json",
                'generate_array_name_from_partition_bounds': True,
                "query_params": [
                    {   'callset_mapping_file': 'inputs/callsets/t6_7_8.json',
                        "vid_mapping_file": "inputs/vid_phased_GT.json",
                        "golden_output": {
                        "java_vcf"   : "golden_outputs/java_t6_7_8_vcf_at_0",
                        } },
                    {
                        "query_contig_interval": {
                            "contig": "1",
                            "begin": 8029501,
                            "end": 8029510
                        },
                        'callset_mapping_file': 'inputs/callsets/t0_1_2.json',
                        "vid_mapping_file": "inputs/vid_phased_GT.json",
                        "golden_output": {
                        "java_vcf"   : "golden_outputs/java_t6_7_8_vcf_at_8029500",
                        } },
                    {
                        "query_contig_interval": {
                            "contig": "1",
                            "begin": 8029502,
                            "end": 8029502
                        },
                        'callset_mapping_file': 'inputs/callsets/t0_1_2.json',
                        "vid_mapping_file": "inputs/vid_phased_GT.json",
                        "golden_output": {
                        "java_vcf"   : "golden_outputs/java_t6_7_8_vcf_at_8029501",
                        } }
                ]
            },
            { "name" : "java_genomicsdb_importer_from_vcfs_incremental_t6_7_8_multi_contig",
                'callset_mapping_file': 'inputs/callsets/t6_7_8.0.json',
                'callset_mapping_file1': 'inputs/callsets/t6_7_8.1.json',
                'chromosome_intervals': [ '1:1-8029500','1:8029501-8029501', '1:8029502-10000000' ],
                "vid_mapping_file": "inputs/vid_phased_GT.json",
                'generate_array_name_from_partition_bounds': True,
                "query_params": [
                    {   'callset_mapping_file': 'inputs/callsets/t6_7_8.json',
                        "vid_mapping_file": "inputs/vid_phased_GT.json",
                        "golden_output": {
                        "java_vcf"   : "golden_outputs/java_t6_7_8_vcf_at_0",
                        } },
                    {
                        "query_contig_interval": {
                            "contig": "1",
                            "begin": 8029501,
                            "end": 8029510
                        },
                        'callset_mapping_file': 'inputs/callsets/t6_7_8.json',
                        "vid_mapping_file": "inputs/vid_phased_GT.json",
                        "golden_output": {
                        "java_vcf"   : "golden_outputs/java_t6_7_8_vcf_at_8029500",
                        } },
                    {
                        "query_contig_interval": {
                            "contig": "1",
                            "begin": 8029502,
                            "end": 8029502
                        },
                        'callset_mapping_file': 'inputs/callsets/t6_7_8.json',
                        "vid_mapping_file": "inputs/vid_phased_GT.json",
                        "golden_output": {
                        "java_vcf"   : "golden_outputs/java_t6_7_8_vcf_at_8029501",
                        } }
                ]
            },
            { "name" : "java_t0_1_2", 'golden_output' : 'golden_outputs/t0_1_2_loading',
                'callset_mapping_file': 'inputs/callsets/t0_1_2.json',
                "vid_mapping_file": "inputs/vid_phased_GT.json",
                "query_params": [
                    { "query_column_ranges": [{
                        "range_list": [{
                            "low": 0,
                            "high": 1000000000
                        }]
                    }], "golden_output": {
                        "calls"      : "golden_outputs/t0_1_2_calls_at_0_phased_GT",
                        "variants"   : "golden_outputs/t0_1_2_variants_at_0_phased_GT",
                        "vcf"        : "golden_outputs/t0_1_2_vcf_at_0",
                        "batched_vcf": "golden_outputs/t0_1_2_vcf_at_0",
                        "java_vcf"   : "golden_outputs/java_t0_1_2_vcf_at_0",
                        } },
                    { "query_column_ranges": [{
                        "range_list": [{
                            "low": 12150,
                            "high": 1000000000
                        }]
                    }], "golden_output": {
                        "calls"      : "golden_outputs/t0_1_2_calls_at_12150_phased_GT",
                        "variants"   : "golden_outputs/t0_1_2_variants_at_12150_phased_GT",
                        "vcf"        : "golden_outputs/t0_1_2_vcf_at_12150",
                        "batched_vcf": "golden_outputs/t0_1_2_vcf_at_12150",
                        "java_vcf"   : "golden_outputs/java_t0_1_2_vcf_at_12150",
                        } }
                    ]
            },
            { "name" : "java_buffer_stream_t0_1_2", 'golden_output' : 'golden_outputs/t0_1_2_loading',
                'callset_mapping_file': 'inputs/callsets/t0_1_2_buffer.json',
                'stream_name_to_filename_mapping': 'inputs/callsets/t0_1_2_buffer_mapping.json',
                "query_params": [
                    { "query_column_ranges": [{
                        "range_list": [{
                            "low": 0,
                            "high": 1000000000
                        }]
                    }], "golden_output": {
                        "calls"      : "golden_outputs/t0_1_2_calls_at_0",
                        "variants"   : "golden_outputs/t0_1_2_variants_at_0",
                        "vcf"        : "golden_outputs/t0_1_2_vcf_at_0",
                        "batched_vcf": "golden_outputs/t0_1_2_vcf_at_0",
                        "java_vcf"   : "golden_outputs/java_t0_1_2_vcf_at_0",
                        } },
                    { "query_column_ranges": [{
                        "range_list": [{
                            "low": 12150,
                            "high": 1000000000
                        }]
                    }], "golden_output": {
                        "calls"      : "golden_outputs/t0_1_2_calls_at_12150",
                        "variants"   : "golden_outputs/t0_1_2_variants_at_12150",
                        "vcf"        : "golden_outputs/t0_1_2_vcf_at_12150",
                        "batched_vcf": "golden_outputs/t0_1_2_vcf_at_12150",
                        "java_vcf"   : "golden_outputs/java_t0_1_2_vcf_at_12150",
                        } }
                    ]
            },
            { "name" : "java_buffer_stream_multi_contig_t0_1_2", 'golden_output' : 'golden_outputs/t0_1_2_loading',
                'callset_mapping_file': 'inputs/callsets/t0_1_2_buffer.json',
                'stream_name_to_filename_mapping': 'inputs/callsets/t0_1_2_buffer_mapping.json',
                "query_params": [
                    { "query_column_ranges": [{
                        "range_list": [{
                            "low": 0,
                            "high": 1000000000
                        }]
                    }], "golden_output": {
                        "calls"      : "golden_outputs/t0_1_2_calls_at_0",
                        "variants"   : "golden_outputs/t0_1_2_variants_at_0",
                        "vcf"        : "golden_outputs/t0_1_2_vcf_at_0",
                        "batched_vcf": "golden_outputs/t0_1_2_vcf_at_0",
                        "java_vcf"   : "golden_outputs/java_t0_1_2_vcf_at_0",
                        } },
                    { "query_column_ranges": [{
                        "range_list": [{
                            "low": 12150,
                            "high": 1000000000
                        }]
                    }], "golden_output": {
                        "calls"      : "golden_outputs/t0_1_2_calls_at_12150",
                        "variants"   : "golden_outputs/t0_1_2_variants_at_12150",
                        "vcf"        : "golden_outputs/t0_1_2_vcf_at_12150",
                        "batched_vcf": "golden_outputs/t0_1_2_vcf_at_12150",
                        "java_vcf"   : "golden_outputs/java_t0_1_2_vcf_at_12150",
                        } }
                    ]
            },
            { "name" : "test_new_fields", 'golden_output' : 'golden_outputs/t6_7_8_new_field_gatk.vcf',
                'callset_mapping_file': 'inputs/callsets/t6_7_8.json',
                'vid_mapping_file': 'inputs/vid_MLEAC_MLEAF.json',
                "query_params": [
                    { "query_column_ranges": [{
                        "range_list": [{
                            "low": 0,
                            "high": 1000000000
                        }]
                    }],
                      "attributes" : attributes_with_MLEAC_only, "golden_output": {
                        "calls"        : "golden_outputs/test_new_fields_MLEAC_only.json",
                        } },
                    ]
            },
            { "name" : "test_info_combine_ops0", 'golden_output' : 'golden_outputs/info_ops0.vcf',
                'callset_mapping_file': 'inputs/callsets/info_ops.json',
                'vid_mapping_file': 'inputs/vid_info_ops0.json'
            },
            { "name" : "test_info_combine_ops1", 'golden_output' : 'golden_outputs/info_ops1.vcf',
                'callset_mapping_file': 'inputs/callsets/info_ops.json',
                'vid_mapping_file': 'inputs/vid_info_ops1.json'
            },
            { "name" : "java_genomicsdb_importer_from_vcfs_t0_1_2",
                'callset_mapping_file': 'inputs/callsets/t0_1_2.json',
                'chromosome_intervals': [ '1:1-100000000' ],
                "vid_mapping_file": "inputs/vid_phased_GT.json",
                "query_params": [
                    { "query_column_ranges": [{
                        "range_list": [{
                            "low": 0,
                            "high": 1000000000
                        }]
                    }],
                        'callset_mapping_file': 'inputs/callsets/t0_1_2.json',
                        "vid_mapping_file": "inputs/vid_phased_GT.json",
                        "golden_output": {
                        "vcf"        : "golden_outputs/t0_1_2_vcf_at_0",
                        "batched_vcf": "golden_outputs/t0_1_2_vcf_at_0",
                        "java_vcf"   : "golden_outputs/java_t0_1_2_vcf_at_0",
                        } },
                    { "query_column_ranges": [{
                        "range_list": [{
                            "low": 12150,
                            "high": 1000000000
                        }]
                    }],
                        'callset_mapping_file': 'inputs/callsets/t0_1_2.json',
                        "vid_mapping_file": "inputs/vid_phased_GT.json",
                        "golden_output": {
                        "vcf"        : "golden_outputs/t0_1_2_vcf_at_12150",
                        "batched_vcf": "golden_outputs/t0_1_2_vcf_at_12150",
                        "java_vcf"   : "golden_outputs/java_t0_1_2_vcf_at_12150",
                        } }
                    ]
            },
            { "name" : "java_genomicsdb_importer_from_vcfs_incremental_t0_1_2",
                'callset_mapping_file': 'inputs/callsets/t0_1_2.0.json',
                'callset_mapping_file1': 'inputs/callsets/t0_1_2.1.json',
                'chromosome_intervals': [ '1:1-100000000' ],
                "vid_mapping_file": "inputs/vid_phased_GT.json",
                "query_params": [
                    { "query_column_ranges": [{
                        "range_list": [{
                            "low": 0,
                            "high": 1000000000
                        }]
                    }],
                        'callset_mapping_file': 'inputs/callsets/t0_1_2.json',
                        "vid_mapping_file": "inputs/vid_phased_GT.json",
                        "golden_output": {
                        "vcf"        : "golden_outputs/t0_1_2_vcf_at_0",
                        "batched_vcf": "golden_outputs/t0_1_2_vcf_at_0",
                        "java_vcf"   : "golden_outputs/java_t0_1_2_vcf_at_0",
                        } },
                    { "query_column_ranges": [{
                        "range_list": [{
                            "low": 12150,
                            "high": 1000000000
                        }]
                    }],
                        'callset_mapping_file': 'inputs/callsets/t0_1_2.json',
                        "vid_mapping_file": "inputs/vid_phased_GT.json",
                        "golden_output": {
                        "vcf"        : "golden_outputs/t0_1_2_vcf_at_12150",
                        "batched_vcf": "golden_outputs/t0_1_2_vcf_at_12150",
                        "java_vcf"   : "golden_outputs/java_t0_1_2_vcf_at_12150",
                        } }
                    ]
            },
            { "name" : "java_genomicsdb_importer_from_vcfs_t6_7_8",
                'callset_mapping_file': 'inputs/callsets/t6_7_8.json',
                'chromosome_intervals': [ '1:1-100000000' ],
                "vid_mapping_file": "inputs/vid_phased_GT.json",
                "query_params": [
                    { "query_column_ranges": [{
                        "range_list": [{
                            "low": 0,
                            "high": 1000000000
                        }]
                    }],
                        "vid_mapping_file": "inputs/vid_phased_GT.json",
                        'callset_mapping_file': 'inputs/callsets/t6_7_8.json',
                        "golden_output": {
                        "calls"      : "golden_outputs/t6_7_8_calls_at_0_phased_GT",
                        "variants"   : "golden_outputs/t6_7_8_variants_at_0_phased_GT",
                        "vcf"        : "golden_outputs/t6_7_8_vcf_at_0",
                        "batched_vcf": "golden_outputs/t6_7_8_vcf_at_0",
                        } },
                    { "query_column_ranges": [{
                        "range_list": [{
                            "low": 8029500,
                            "high": 1000000000
                        }]
                    }],
                        "vid_mapping_file": "inputs/vid_phased_GT.json",
                        'callset_mapping_file': 'inputs/callsets/t6_7_8.json',
                        "golden_output": {
                        "calls"      : "golden_outputs/t6_7_8_calls_at_8029500_phased_GT",
                        "variants"   : "golden_outputs/t6_7_8_variants_at_8029500_phased_GT",
                        "vcf"        : "golden_outputs/t6_7_8_vcf_at_8029500",
                        "batched_vcf": "golden_outputs/t6_7_8_vcf_at_8029500",
                        } }
                    ]
            },
            { "name" : "java_genomicsdb_importer_from_vcfs_incremental_t6_7_8",
                'callset_mapping_file': 'inputs/callsets/t6_7_8.0.json',
                'callset_mapping_file1': 'inputs/callsets/t6_7_8.1.json',
                'chromosome_intervals': [ '1:1-100000000' ],
                "vid_mapping_file": "inputs/vid_phased_GT.json",
                "query_params": [
                    { "query_column_ranges": [{
                        "range_list": [{
                            "low": 0,
                            "high": 1000000000
                        }]
                    }],
                        "vid_mapping_file": "inputs/vid_phased_GT.json",
                        'callset_mapping_file': 'inputs/callsets/t6_7_8.json',
                        "golden_output": {
                        "calls"      : "golden_outputs/t6_7_8_calls_at_0_phased_GT",
                        "variants"   : "golden_outputs/t6_7_8_variants_at_0_phased_GT",
                        "vcf"        : "golden_outputs/t6_7_8_vcf_at_0",
                        "batched_vcf": "golden_outputs/t6_7_8_vcf_at_0",
                        } },
                    { "query_column_ranges": [{
                        "range_list": [{
                            "low": 8029500,
                            "high": 1000000000
                        }]
                    }],
                        "vid_mapping_file": "inputs/vid_phased_GT.json",
                        'callset_mapping_file': 'inputs/callsets/t6_7_8.json',
                        "golden_output": {
                        "calls"      : "golden_outputs/t6_7_8_calls_at_8029500_phased_GT",
                        "variants"   : "golden_outputs/t6_7_8_variants_at_8029500_phased_GT",
                        "vcf"        : "golden_outputs/t6_7_8_vcf_at_8029500",
                        "batched_vcf": "golden_outputs/t6_7_8_vcf_at_8029500",
                        } }
                    ]
            },
            { "name" : "t0_1_2_combined", 'golden_output' : 'golden_outputs/t0_1_2_combined',
                'callset_mapping_file': 'inputs/callsets/t0_1_2_combined.json',
                "query_params": [
                    { "query_column_ranges": [{
                        "range_list": [{
                            "low": 0,
                            "high": 1000000000
                        }]
                    }], "golden_output": {
                        "vcf"        : "golden_outputs/t0_1_2_combined",
                        "batched_vcf": "golden_outputs/t0_1_2_combined",
                        } },
                    ]
            }, 
            { "name" : "test_flag_field", 'golden_output' : 'golden_outputs/t0_1_2_DS_ID_vcf_at_0',
                'callset_mapping_file': 'inputs/callsets/t0_1_2.json',
                'vid_mapping_file': 'inputs/vid_DS_ID.json',
                "query_params": [
                    { "query_column_ranges": [{
                        "range_list": [{
                            "low": 0,
                            "high": 1000000000
                        }]
                    }],
                        "attributes": attributes_with_DS_ID, "golden_output": {
                        "calls"      : "golden_outputs/t0_1_2_DS_ID_calls_at_0",
                        "variants"   : "golden_outputs/t0_1_2_DS_ID_variants_at_0",
                        } },
                    ]
            },
            { "name" : "java_genomicsdb_importer_from_vcfs_t0_1_2_with_DS_ID",
                'vid_mapping_file': 'inputs/vid_DS_ID_phased_GT.json',
                'callset_mapping_file': 'inputs/callsets/t0_1_2.json',
                'chromosome_intervals': [ '1:1-100000000' ],
                "query_params": [
                    { "query_column_ranges": [{
                        "range_list": [{
                            "low": 0,
                            "high": 1000000000
                        }]
                    }],
                        'vid_mapping_file': 'inputs/vid_DS_ID_phased_GT.json',
                        'callset_mapping_file': 'inputs/callsets/t0_1_2.json',
                        "attributes": attributes_with_DS_ID, "golden_output": {
                        "calls"      : "golden_outputs/t0_1_2_DS_ID_calls_at_0_phased_GT",
                        "variants"   : "golden_outputs/t0_1_2_DS_ID_variants_at_0_phased_GT",
                        } },
                    ]
            },
            { "name" : "java_genomicsdb_importer_from_vcfs_incremental_t0_1_2_with_DS_ID",
                'vid_mapping_file': 'inputs/vid_DS_ID_phased_GT.json',
                'callset_mapping_file': 'inputs/callsets/t0_1_2.0.json',
                'callset_mapping_file1': 'inputs/callsets/t0_1_2.1.json',
                'chromosome_intervals': [ '1:1-100000000' ],
                "query_params": [
                    { "query_column_ranges": [{
                        "range_list": [{
                            "low": 0,
                            "high": 1000000000
                        }]
                    }],
                        'vid_mapping_file': 'inputs/vid_DS_ID_phased_GT.json',
                        'callset_mapping_file': 'inputs/callsets/t0_1_2.json',
                        "attributes": attributes_with_DS_ID, "golden_output": {
                        "calls"      : "golden_outputs/t0_1_2_DS_ID_calls_at_0_phased_GT",
                        "variants"   : "golden_outputs/t0_1_2_DS_ID_variants_at_0_phased_GT",
                        } },
                    ]
            },
            { "name" : "t0_1_2_as_array", 'golden_output' : 'golden_outputs/t0_1_2_loading',
                'callset_mapping_file': 'inputs/callsets/t0_1_2_as_array.json',
                "vid_mapping_file": "inputs/vid_as_array.json",
            },
            { "name" : "t0_with_missing_PL_SB_fields", 'golden_output' : 'golden_outputs/t0_with_missing_PL_SB_fields_t1.vcf',
                'callset_mapping_file': 'inputs/callsets/t0_with_missing_PL_SB_fields_t1.json',
                "query_params": [
                    { "query_column_ranges": [{
                        "range_list": [{
                            "low": 0,
                            "high": 1000000000
                        }]
                    }], "golden_output": {
                        "calls"      : "golden_outputs/t0_with_missing_PL_SB_fields_t1_calls.json",
                        } },
                    ]
            },
            { "name" : "t0_haploid_triploid_1_2_3_triploid_deletion",
                'golden_output' : 'golden_outputs/t0_haploid_triploid_1_2_3_triploid_deletion_loading',
                'callset_mapping_file': 'inputs/callsets/t0_haploid_triploid_1_2_3_triploid_deletion.json',
                "vid_mapping_file": "inputs/vid_DS_ID_phased_GT.json",
                'size_per_column_partition': 1200,
                'segment_size': 100,
                "query_params": [
                    { "query_column_ranges": [{
                        "range_list": [{
                            "low": 0,
                            "high": 1000000000
                        }]
                    }],
                      'callset_mapping_file': 'inputs/callsets/t0_haploid_triploid_1_2_3_triploid_deletion.json',
                      "vid_mapping_file": "inputs/vid_DS_ID_phased_GT.json",
                      'segment_size': 100,
                      "golden_output": {
                        "vcf"        : "golden_outputs/t0_haploid_triploid_1_2_3_triploid_deletion_vcf",
                        "java_vcf"   : "golden_outputs/t0_haploid_triploid_1_2_3_triploid_deletion_java_vcf",
                        } },
                    { "query_column_ranges": [{
                        "range_list": [{
                            "low": 0,
                            "high": 1000000000
                        }]
                        }],
                      'callset_mapping_file': 'inputs/callsets/t0_haploid_triploid_1_2_3_triploid_deletion.json',
                      "vid_mapping_file": "inputs/vid_DS_ID_phased_GT.json",
                      'produce_GT_field': True,
                      'segment_size': 100,
                      "golden_output": {
                        "vcf"        : "golden_outputs/t0_haploid_triploid_1_2_3_triploid_deletion_vcf_produce_GT",
                        "java_vcf"   : "golden_outputs/t0_haploid_triploid_1_2_3_triploid_deletion_java_vcf_produce_GT",
                        } },
                    { "query_column_ranges": [{
                        "range_list": [{
                            "low": 0,
                            "high": 1000000000
                        }]
                        }],
                      'callset_mapping_file': 'inputs/callsets/t0_haploid_triploid_1_2_3_triploid_deletion.json',
                      "vid_mapping_file": "inputs/vid_DS_ID_phased_GT.json",
                      'produce_GT_field': True,
                      'produce_GT_with_min_PL_value_for_spanning_deletions': True,
                      'segment_size': 100,
                      "golden_output": {
                        "vcf"        : "golden_outputs/t0_haploid_triploid_1_2_3_triploid_deletion_vcf_produce_GT_for_min_value_PL",
                        "java_vcf"   : "golden_outputs/t0_haploid_triploid_1_2_3_triploid_deletion_java_vcf_produce_GT_for_min_PL",
                        } },
                    { "query_column_ranges": [{
                        "range_list": [{
                            "low": 0,
                            "high": 1000000000
                        }]
                        }],
                      'callset_mapping_file': 'inputs/callsets/t0_haploid_triploid_1_2_3_triploid_deletion.json',
                      "vid_mapping_file": "inputs/vid_DS_ID_phased_GT.json",
                      'sites_only_query': True,
                      'segment_size': 100,
                      "golden_output": {
                        "vcf"        : "golden_outputs/t0_haploid_triploid_1_2_3_triploid_deletion_vcf_sites_only",
                        "java_vcf"   : "golden_outputs/t0_haploid_triploid_1_2_3_triploid_deletion_java_vcf_sites_only",
                        } },
                ]
            },
            { "name" : "t0_1_2_all_asa", 'golden_output' : 'golden_outputs/t0_1_2_all_asa_loading',
                'callset_mapping_file': 'inputs/callsets/t0_1_2_all_asa.json',
                'vid_mapping_file': 'inputs/vid_all_asa.json',
                'size_per_column_partition': 3000,
                "query_params": [
                    { "query_column_ranges": [{
                        "range_list": [{
                            "low": 0,
                            "high": 1000000000
                        }]
                    }],
                      "force_override": True,
                      'segment_size': 100,
                      "attributes": asa_vcf_attributes,
                        "golden_output": {
                        "vcf"      : "golden_outputs/t0_1_2_all_asa_loading",
                        } },
                    ]
            },
            { "name" : "java_genomicsdb_importer_from_vcfs_t0_1_2_all_asa",
                'callset_mapping_file': 'inputs/callsets/t0_1_2_all_asa.json',
                'vid_mapping_file': 'inputs/vid_all_asa.json',
                'chromosome_intervals': [ '1:1-100000000' ],
                "query_params": [
                    { "query_column_ranges": [{
                        "range_list": [{
                            "low": 0,
                            "high": 1000000000
                        }]
                    }],
                        "force_override": True,
                        'segment_size': 100,
                        "attributes": asa_vcf_attributes,
                        "golden_output": {
                        "vcf"      : "golden_outputs/t0_1_2_all_asa_loading",
                        "java_vcf"   : "golden_outputs/t0_1_2_all_asa_java_query_vcf",
                        } },
                    ]
            },
            { "name" : "java_genomicsdb_importer_from_vcfs_incremental_t0_1_2_all_asa",
                'callset_mapping_file': 'inputs/callsets/t0_1_2_all_asa.0.json',
                'callset_mapping_file1': 'inputs/callsets/t0_1_2_all_asa.1.json',
                'vid_mapping_file': 'inputs/vid_all_asa.json',
                'chromosome_intervals': [ '1:1-100000000' ],
                "query_params": [
                    { "query_column_ranges": [{
                        "range_list": [{
                            "low": 0,
                            "high": 1000000000
                        }]
                    }],
                        "force_override": True,
                        'segment_size': 100,
                        "attributes": asa_vcf_attributes,
                        "golden_output": {
                        "vcf"      : "golden_outputs/t0_1_2_all_asa_loading",
                        "java_vcf"   : "golden_outputs/t0_1_2_all_asa_java_query_vcf",
                        } },
                    ]
            },
            { "name" : "min_PL_spanning_deletion", 'golden_output' : 'golden_outputs/min_PL_spanning_deletion_load_stdout',
                'callset_mapping_file': 'inputs/callsets/min_PL_spanning_deletion.json',
                "vid_mapping_file": "inputs/vid_phased_GT.json",
                "query_params": [
                    { "query_column_ranges": [{
                        "range_list": [{
                            "low": 0,
                            "high": 1000000000
                        }]
                    }],
                      'produce_GT_field': True, "golden_output": {
                        "vcf"        : "golden_outputs/min_PL_spanning_deletion_vcf_no_min_PL",
                        } },
                    { "query_column_ranges": [{
                        "range_list": [{
                            "low": 0,
                            "high": 1000000000
                        }]
                    }],
                      'produce_GT_field': True,
                      'produce_GT_with_min_PL_value_for_spanning_deletions': True,
                      "golden_output": {
                        "vcf"        : "golden_outputs/min_PL_spanning_deletion_vcf",
                        } }
                    ]
            },
	    { "name" : "t6_7_8_asa", 'golden_output' : 'golden_outputs/t6_7_8_asa.vcf',
                'callset_mapping_file': 'inputs/callsets/t6_7_8_asa.json',
                'vid_mapping_file': 'inputs/vid_all_asa.json',
                'size_per_column_partition': 3000,
                "query_params": [
                    { "query_column_ranges": [{
                        "range_list": [{
                            "low": 0,
                            "high": 1000000000
                        }]
                    }],
                      "force_override": True,
                      'segment_size': 100,
                      "attributes": asa_vcf_attributes,
                        "golden_output": {
                        "vcf"      : "golden_outputs/t6_7_8_asa.vcf",
                        } },
		    { "query_column_ranges": [{
                        "range_list": [{
                            "low": 8029500,
                            "high": 1000000000
                        }]
                    }],
                      "force_override": True,
                      'segment_size': 100,
                      "attributes": asa_vcf_attributes,
                        "golden_output": {
                        "vcf"      : "golden_outputs/t6_7_8_asa_vcf_at_8029500",
                        } },
                    ]
            },
    ];
    for test_params_dict in loader_tests:
        test_name = test_params_dict['name']
        test_loader_dict = create_loader_json(ws_dir, test_name, test_params_dict);
        incremental_load = False
        if(test_name == "t0_1_2"):
            test_loader_dict["compress_tiledb_array"] = True;
        # loader json won't get used with genomicsdb importer, but will need to be accurate 
        # for queries (specifically --produce-Broad-GVCF). Point to the combined callset for queries
        if(test_name.find('java_genomicsdb_importer_from_vcfs_incremental') != -1):
            incr_callset = test_loader_dict["callset_mapping_file"]
            test_loader_dict["callset_mapping_file"] = incr_callset.replace('.0', '')
        loader_json_filename = tmpdir+os.path.sep+test_name+'.json'
        with open(loader_json_filename, 'wb') as fptr:
            json.dump(test_loader_dict, fptr, indent=4, separators=(',', ': '));
            fptr.close();
        if jacoco_enabled:
            jacoco_dest_file = "=destfile="+gcda_prefix_dir+os.path.sep+"target"+os.path.sep+"jacoco-reports"+os.path.sep+"jacoco-ci.exec"
            jacoco = " -javaagent:"+gcda_prefix_dir+os.path.sep+"jacocoagent.jar"+jacoco_dest_file
            try:
                os.makedirs(gcda_prefix_dir+os.path.sep+'target'+os.path.sep+'jacoco-reports'+os.path.sep+'jacoco-ci')
            except OSError as e:
                if e.errno != errno.EEXIST:
                    sys.stderr.write('Error creating jacoco-reports dir:'+e.errno+' '+e.filename+' '+e.strerror)
                    cleanup_and_exit(tmpdir, -1);
        else:
            jacoco = ''
        if(test_name  == 'java_t0_1_2'):
            import_cmd = 'java'+jacoco+' -ea TestGenomicsDB --load '+loader_json_filename

        elif(test_name == 'java_buffer_stream_multi_contig_t0_1_2'):
            import_cmd = 'java'+jacoco+' -ea TestBufferStreamGenomicsDBImporter -iterators '+loader_json_filename+' ' + \
                    test_params_dict['stream_name_to_filename_mapping'] + \
                    ' 1024 0 0 100 true '
        elif(test_name == 'java_buffer_stream_t0_1_2'):
            import_cmd = 'java'+jacoco+' -ea TestBufferStreamGenomicsDBImporter '+loader_json_filename \
                    +' '+test_params_dict['stream_name_to_filename_mapping']
        elif(test_name.find('java_genomicsdb_importer_from_vcfs') != -1):
            arg_list = ''
            for interval in test_params_dict['chromosome_intervals']:
                arg_list += ' -L '+interval
            arg_list += ' -w ' + ws_dir +' --use_samples_in_order ' + ' --batchsize=1 '
            arg_list += ' --vidmap-output '+ tmpdir + os.path.sep + 'vid.json'
            arg_list += ' --callset-output '+ tmpdir + os.path.sep + 'callsets.json'
            if('generate_array_name_from_partition_bounds' not in test_params_dict or
                    not test_params_dict['generate_array_name_from_partition_bounds']):
                arg_list += ' -A ' + test_name
            file_list = ''
            count=0
            with open(test_params_dict['callset_mapping_file'], 'rb') as cs_fptr:
                callset_mapping_dict = json.load(cs_fptr, object_pairs_hook=OrderedDict)
                for callset_name, callset_info in callset_mapping_dict['callsets'].iteritems():
                    file_list += ' '+callset_info['filename'];
                    count=count+1
                cs_fptr.close();
            import_cmd = 'java'+jacoco+' -ea TestGenomicsDBImporterWithMergedVCFHeader --size_per_column_partition 16384 ' \
                                   '--segment_size 10485760'+arg_list+file_list
            if(test_name.find('incremental') != -1):
                incremental_load = True
                file_list = ''
                with open(test_params_dict['callset_mapping_file1'], 'rb') as cs_fptr:
                    callset_mapping_dict = json.load(cs_fptr, object_pairs_hook=OrderedDict)
                    for callset_name, callset_info in callset_mapping_dict['callsets'].iteritems():
                        file_list += ' '+callset_info['filename'];
                cs_fptr.close();
                import_cmd_incremental = 'java'+jacoco+' -ea TestGenomicsDBImporterWithMergedVCFHeader --size_per_column_partition 16384 ' \
                                               '--segment_size 10485760 --incremental '+str(count)+arg_list+file_list
        else:
            import_cmd = exe_path+os.path.sep+'vcf2tiledb '+loader_json_filename
        pid = subprocess.Popen(import_cmd, shell=True, stdout=subprocess.PIPE);
        stdout_string = pid.communicate()[0]
        if(pid.returncode != 0):
            sys.stderr.write('Loader test: '+test_name+' failed\n');
            sys.stderr.write(import_cmd+'\n')
            sys.stderr.write(stdout_string+'\n')
            cleanup_and_exit(tmpdir, -1);
        md5sum_hash_str = str(hashlib.md5(stdout_string).hexdigest())
        if('golden_output' in test_params_dict):
            golden_stdout, golden_md5sum = get_file_content_and_md5sum(test_params_dict['golden_output']);
            if(golden_md5sum != md5sum_hash_str):
                if(bcftools_path is None):
                    sys.stderr.write('Did not find bcftools in path. If you are able to add that to the path, we can get a more precise diff\n')
                else:
                    outfilename = tmpdir+os.path.sep+test_name+'.vcf'
                    outfilename_golden = tmpdir+os.path.sep+test_name+'_golden'+'.vcf'
                    if(bcftools_compare(bcftools_path, exe_path, outfilename, outfilename_golden, stdout_string, golden_stdout)):
                        sys.stderr.write('Loader stdout mismatch for test: '+test_name+'\n');
                        print_diff(golden_stdout, stdout_string);
                        cleanup_and_exit(tmpdir, -1);

        if incremental_load:
            pid = subprocess.Popen(import_cmd_incremental, shell=True, stdout=subprocess.PIPE);
            stdout_string = pid.communicate()[0]
            if(pid.returncode != 0):
                sys.stderr.write('Loader test: '+test_name+' failed\n');
                sys.stderr.write(import_cmd_incremental+'\n')
                sys.stderr.write(stdout_string+'\n')
                cleanup_and_exit(tmpdir, -1);

        if('query_params' in test_params_dict):
            for query_param_dict in test_params_dict['query_params']:
                test_query_dict = create_query_json(ws_dir, test_name, query_param_dict)
                if(test_name.find('java_genomicsdb_importer_from_vcfs') != -1 and
                        'generate_array_name_from_partition_bounds' in test_params_dict
                        and test_params_dict['generate_array_name_from_partition_bounds']):
                    if('array' in test_query_dict):
                        del test_query_dict['array']
                    if('array_name' in test_query_dict):
                        del test_query_dict['array_name']
                    if('query_column_ranges' in test_query_dict):
                        del test_query_dict['query_column_ranges']
                        test_query_dict['scan_full'] = True
                query_types_list = [
                        ('calls','--print-calls'),
                        ('variants',''),
                        ('vcf','--produce-Broad-GVCF -p 128'),
                        ('batched_vcf','--produce-Broad-GVCF -p 128'),
                        ('java_vcf', ''),
                        ('consolidate_and_vcf', '--produce-Broad-GVCF'), #keep as the last query test
                        ]
                for query_type,cmd_line_param in query_types_list:
                    if('golden_output' in query_param_dict and query_type in query_param_dict['golden_output']):
                        if((query_type == 'vcf' or query_type == 'batched_vcf' or query_type.find('java_vcf') != -1)
                                and 'force_override' not in query_param_dict):
                            test_query_dict['attributes'] = vcf_attributes_order;
                        if(query_type.find('java_vcf') != -1 and 'pass_through_query_json' not in query_param_dict):
                            modify_query_column_ranges_for_PB(test_query_dict)
                        query_json_filename = tmpdir+os.path.sep+test_name+'_'+query_type+'.json'
                        with open(query_json_filename, 'wb') as fptr:
                            json.dump(test_query_dict, fptr, indent=4, separators=(',', ': '));
                            fptr.close();
                        if(query_type == 'java_vcf'):
                            loader_argument = loader_json_filename;
                            misc_args = ''
                            if("query_without_loader" in query_param_dict and query_param_dict["query_without_loader"]):
                                loader_argument = '""'
                            if("pass_through_query_json" in query_param_dict and query_param_dict["pass_through_query_json"]):
                                misc_args = "--pass_through_query_json"
                            if('query_contig_interval' in query_param_dict):
                                query_contig_interval_dict = query_param_dict['query_contig_interval']
                                misc_args += ('--chromosome '+query_contig_interval_dict['contig'] \
                                        + ' --begin %d --end %d')%(query_contig_interval_dict['begin'],
                                                query_contig_interval_dict['end'])
                            query_command = 'java'+jacoco+' -ea TestGenomicsDB --query -l '+loader_argument+' '+query_json_filename \
                                + ' ' + misc_args;
                            pid = subprocess.Popen(query_command, shell=True, stdout=subprocess.PIPE);
                        else:
                            if(query_type == 'consolidate_and_vcf'):
                                retcode = subprocess.call(exe_path+os.path.sep+'consolidate_tiledb_array '+ws_dir+' '+test_name,
                                        shell=True)
                                if(retcode != 0):
                                    sys.stderr.write('TileDB array consolidation failed '+ws_dir+' '+test_name+'\n');
                                    cleanup_and_exit(tmpdir, -1);
                            loader_argument = ' -l '+loader_json_filename;
                            if("query_without_loader" in query_param_dict and query_param_dict["query_without_loader"]):
                                loader_argument = ''
                            query_command = (exe_path+os.path.sep+'gt_mpi_gather -s %d'+loader_argument
                                + ' -j '
                                +query_json_filename+' '+cmd_line_param)%(test_query_dict['segment_size']);
                            pid = subprocess.Popen(query_command, shell=True, stdout=subprocess.PIPE);
                        stdout_string = pid.communicate()[0]
                        if(pid.returncode != 0):
                            sys.stderr.write('Command '+query_command+'\n')
                            sys.stderr.write('Query test: '+test_name+'-'+query_type+' failed\n');
                            cleanup_and_exit(tmpdir, -1);
                        md5sum_hash_str = str(hashlib.md5(stdout_string).hexdigest())
                        golden_stdout, golden_md5sum = get_file_content_and_md5sum(query_param_dict['golden_output'][query_type]);
                        if(golden_md5sum != md5sum_hash_str):
                            is_error = True;
                            print("Command="+query_command+"\n");
                            #do JSON diff for variant and call format print
                            json_diff_result = None
                            if(query_type in set(['calls', 'variants'])):
                                try:
                                    golden_stdout_dict = json.loads(golden_stdout);
                                    test_stdout_dict = json.loads(stdout_string);
                                    json_diff_result = jsondiff.diff(golden_stdout_dict, test_stdout_dict);
                                    if(len(json_diff_result) == 0):
                                        is_error = False;
                                except:
                                    json_diff_result = None;
                                    is_error = True
                            # for VCF format try to use bcftools and call vcfdiff
                            else:
                                if(bcftools_path is None):
                                    sys.stderr.write('Did not find bcftools in path. If you are able to add that to the path, we can get a more precise diff\n')
                                else:
                                    outfilename = tmpdir+os.path.sep+test_name+'_'+query_type+'.vcf'
                                    outfilename_golden = tmpdir+os.path.sep+test_name+'_'+query_type+'_golden'+'.vcf'
                                    is_error = bcftools_compare(bcftools_path, exe_path, outfilename, outfilename_golden, stdout_string, golden_stdout)
                            if(is_error):
                                sys.stderr.write('Mismatch in query test: '+test_name+'-'+query_type+'\n');
                                sys.stderr.write('Query command: '+query_command+'\n')
                                print_diff(golden_stdout, stdout_string);
                                if(json_diff_result):
                                    print(json.dumps(json_diff_result, indent=4, separators=(',', ': ')));
                                cleanup_and_exit(tmpdir, -1);
        shutil.rmtree(ws_dir, ignore_errors=True)
    test_pre_1_0_0_query_compatibility(tmpdir);
    if jacoco_enabled:
        jacoco_ci_report_dir = gcda_prefix_dir+os.path.sep+'target'+os.path.sep+'jacoco-reports'+os.path.sep
        jacoco_report_cmd = 'java -jar '+gcda_prefix_dir+os.path.sep+'jacococli.jar report '+jacoco_ci_report_dir+'jacoco-ci.exec --classfiles '+gcda_prefix_dir+os.path.sep+'target'+os.path.sep+'classes --html '+jacoco_ci_report_dir+'jacoco-ci --xml '+jacoco_ci_report_dir+'jacoco-ci'+os.path.sep+'jacoco-ci.xml'
        pid = subprocess.Popen(jacoco_report_cmd, shell=True, stdout=subprocess.PIPE);
        stdout_string = pid.communicate()[0]
        if(pid.returncode != 0):
            sys.stderr.write('Jacoco report generation command:'+jacoco_report_cmd+' failed\n')
    cleanup_and_exit(tmpdir, 0); 

if __name__ == '__main__':
    main()<|MERGE_RESOLUTION|>--- conflicted
+++ resolved
@@ -279,7 +279,7 @@
     bcftools_path = distutils.spawn.find_executable("bcftools")
     ws_dir=tmpdir+os.path.sep+'ws';
     jacoco_enabled = os.path.isfile(gcda_prefix_dir+os.path.sep+'jacocoagent.jar') and os.path.isfile(gcda_prefix_dir+os.path.sep+'jacococli.jar')
-    loader_tests = [
+    loader_tests0 = [
             { "name" : "t0_1_2", 'golden_output' : 'golden_outputs/t0_1_2_loading',
                 'callset_mapping_file': 'inputs/callsets/t0_1_2.json',
                 "query_params": [
@@ -475,22 +475,16 @@
                         } }
                 ]
             },
-<<<<<<< HEAD
             { "name" : "java_genomicsdb_importer_from_vcfs_incremental_t0_1_2_multi_contig",
                 'callset_mapping_file': 'inputs/callsets/t0_1_2.0.json',
                 'callset_mapping_file1': 'inputs/callsets/t0_1_2.1.json',
                 'chromosome_intervals': [ '1:1-12160', '1:12161-12200', '1:12201-18000' ],
                 "vid_mapping_file": "inputs/vid_phased_GT.json",
                 'generate_array_name_from_partition_bounds': True,
-=======
-            { "name" : "t0_1_2_filter", 'golden_output' : 'golden_outputs/t0_1_2_loading',
-                'callset_mapping_file': 'inputs/callsets/t0_1_2_csv.json',
->>>>>>> 8a376780
-                "query_params": [
-                    { "query_column_ranges": [{
-                        "range_list": [{
-                            "low": 0,
-<<<<<<< HEAD
+                "query_params": [
+                    { "query_column_ranges": [{
+                        "range_list": [{
+                            "low": 0,
                             "high": 18000
                         }]
                     }],
@@ -511,7 +505,13 @@
                         "java_vcf"   : "golden_outputs/java_genomicsdb_importer_from_vcfs_t0_1_2_multi_contig_vcf_12150_18000",
                         } }
                 ]
-=======
+            },
+            { "name" : "t0_1_2_filter", 'golden_output' : 'golden_outputs/t0_1_2_loading',
+                'callset_mapping_file': 'inputs/callsets/t0_1_2_csv.json',
+                "query_params": [
+                    { "query_column_ranges": [{
+                        "range_list": [{
+                            "low": 0,
                             "high": 1000000000
                         }]
                     }],
@@ -524,7 +524,6 @@
                         "java_vcf"   : "golden_outputs/java_t0_1_2_vcf_at_0_with_DP_filter",
                         } },
                     ]
->>>>>>> 8a376780
             },
             { "name" : "t0_1_2_csv", 'golden_output' : 'golden_outputs/t0_1_2_loading',
                 'callset_mapping_file': 'inputs/callsets/t0_1_2_csv.json',
@@ -718,6 +717,8 @@
                         } }
                     ]
             },
+    ];
+    loader_tests1 = [
             { "name" : "java_buffer_stream_t0_1_2", 'golden_output' : 'golden_outputs/t0_1_2_loading',
                 'callset_mapping_file': 'inputs/callsets/t0_1_2_buffer.json',
                 'stream_name_to_filename_mapping': 'inputs/callsets/t0_1_2_buffer_mapping.json',
@@ -1208,6 +1209,13 @@
                     ]
             },
     ];
+    if(len(sys.argv) < 4):
+        loader_tests = loader_tests0 + loader_tests1
+    elif(sys.argv[3] == '1'):
+        loader_tests = loader_tests0
+    else:
+        loader_tests = loader_tests1
+
     for test_params_dict in loader_tests:
         test_name = test_params_dict['name']
         test_loader_dict = create_loader_json(ws_dir, test_name, test_params_dict);
