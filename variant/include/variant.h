--- conflicted
+++ resolved
@@ -211,17 +211,15 @@
      */
     void copy_from_call(const VariantCall& src);
     /*
-<<<<<<< HEAD
      * Flag that determines whether the current call contains a deletion
      */
     void set_contains_deletion(bool val) { m_contains_deletion = val; }
     bool contains_deletion() const { return m_is_valid && m_contains_deletion; }
-=======
+    /*
      * Only copy simple elements and resize m_fields vector
      * Do not copy the fields themselves
      */
     void deep_copy_simple_members(const VariantCall& src);
->>>>>>> 44e696b4
   private:
     /*
      * Performs move from other object
