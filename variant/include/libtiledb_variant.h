#include "query_variants.h"

class Factory {
  private:
    StorageManager *sm;
    VariantQueryProcessor *qp;
    StorageManager::ArrayDescriptor *ad;

    // path to TileDb workspace
    std::string workspace;
    // Name of the array in the workspace
    std::string array_name;

    // Flag to know if the QueryProcessor object needs to be reset
    bool reset_qp;

  public:
    Factory() {
        sm = NULL;
        qp = NULL;
        ad = NULL;
        workspace = "";
        array_name = "";
        reset_qp = true;
    }

    void clear();

    ~Factory() {
        clear();
    }

    //Stats struct
    GTProfileStats stats;

    // Get functions that do lazy initialization of the Tile DB Objects
    StorageManager *getStorageManager(std::string workspace);
    VariantQueryProcessor *getVariantQueryProcessor(std::string workspace, const StorageManager::ArrayDescriptor* ad);
    StorageManager::ArrayDescriptor *getArrayDescriptor(std::string array_name);
    
    const std::type_info *get_attribute_type(unsigned &schema_idx);
};

extern "C" void db_query_column(std::string workspace, 
                                                  std::string array_name, 
                                                  uint64_t query_interval_idx, Variant& v, VariantQueryConfig& config); 

extern "C" void db_query_column_range(std::string workspace, std::string array_name, 
        uint64_t query_interval_idx, std::vector<Variant>& variants, VariantQueryConfig& query_config);

<<<<<<< HEAD
extern "C" void db_cleanup();

extern "C" const std::type_info *get_attribute_type(unsigned &schema_idx);
=======
extern "C" void db_cleanup(std::string workspace, std::string array_name);

extern "C" void test_C_pointers(Variant& variant);
>>>>>>> 3f15a4bd
<|MERGE_RESOLUTION|>--- conflicted
+++ resolved
@@ -48,12 +48,6 @@
 extern "C" void db_query_column_range(std::string workspace, std::string array_name, 
         uint64_t query_interval_idx, std::vector<Variant>& variants, VariantQueryConfig& query_config);
 
-<<<<<<< HEAD
 extern "C" void db_cleanup();
 
-extern "C" const std::type_info *get_attribute_type(unsigned &schema_idx);
-=======
-extern "C" void db_cleanup(std::string workspace, std::string array_name);
-
-extern "C" void test_C_pointers(Variant& variant);
->>>>>>> 3f15a4bd
+extern "C" void test_C_pointers(Variant& variant);