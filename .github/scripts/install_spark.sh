--- conflicted
+++ resolved
@@ -52,12 +52,7 @@
   echo "export PATH=${SPARK_LOCAL_DIR}/bin:${SPARK_LOCAL_DIR}/sbin:$PATH" >> $SPARK_ENV &&
   echo "export CLASSPATH=$CLASSPATH" >> $SPARK_ENV &&
   source $SPARK_ENV &&
-<<<<<<< HEAD
-  IP=`hostname -i` && MASTER=`hostname -s` &&
-  sudo echo "SPARK_MASTER_HOST=$IP" > ${SPARK_LOCAL_DIR}/conf/spark-env.sh &&
-=======
   sudo echo "SPARK_MASTER_HOST=127.0.0.1" > ${SPARK_LOCAL_DIR}/conf/spark-env.sh &&
->>>>>>> b1ed029e
   sudo echo "SPARK_LOCAL_IP=127.0.0.1" >> ${SPARK_LOCAL_DIR}/conf/spark-env.sh &&
   sudo echo "localhost" > ${SPARK_LOCAL_DIR}/conf/slaves &&
   sudo cp ${SPARK_LOCAL_DIR}/conf/log4j.properties.template ${SPARK_LOCAL_DIR}/conf/log4j.properties &&
