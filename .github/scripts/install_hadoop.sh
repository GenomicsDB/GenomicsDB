--- conflicted
+++ resolved
@@ -27,11 +27,7 @@
 }
 
 download_hadoop() {
-<<<<<<< HEAD
-  wget https://downloads.apache.org/hadoop/common/$HADOOP/$HADOOP.tar.gz &&
-=======
   wget -q https://archive.apache.org/dist/hadoop/common/$HADOOP/$HADOOP.tar.gz &&
->>>>>>> 0db038cb
   tar -xzf $HADOOP.tar.gz --directory $INSTALL_DIR &&
   echo "download_hadoop successful"
 }
