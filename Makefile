--- conflicted
+++ resolved
@@ -26,18 +26,18 @@
 #LINKFLAGS appear before the object file list in the link command (e.g. -fopenmp, -O3)
 LINKFLAGS=
 #LDFLAGS appear after the list of object files (-lz etc)
-LDFLAGS=-lz -lrt
+LDFLAGS=-lz -lrt -lcrypto
 
 ifdef OPENMP
   CFLAGS+=-fopenmp
 endif
 LINKFLAGS+=-fopenmp
 
-# --- Debug/Release mode handler --- #
-BUILD ?= debug 
+# --- Debug/Release/Verbose mode handler --- #
+BUILD ?= debug
+VERBOSE ?= 2
 
 ifeq ($(BUILD),debug)
-# CFLAGS += -DDEBUG -Wall -O0 -g
   CFLAGS+= -g -gdwarf-2 -g3 -DDEBUG
   LINKFLAGS+=-g -gdwarf-2 -g3
 endif
@@ -58,13 +58,7 @@
   CFLAGS += -DGNU_PARALLEL
 endif
 
-# --- Compilers --- #
-
-# C++ compiler
-# CXX = g++ 
-
 # MPI compiler for C++
-#MPIPATH = #/opt/mpich/dev/intel/default/bin/
 ifdef MPIPATH
     CC  = $(MPIPATH)/mpicc
     CXX = $(MPIPATH)/mpicxx
@@ -73,38 +67,23 @@
     CXX = mpicxx
 endif
 CPPFLAGS=-std=c++11 -fPIC \
-      $(LFS_CFLAGS) $(CFLAGS)
-
-<<<<<<< HEAD
-#HTSDIR=../../htslib
-=======
-# --- Debug/Release/Verbose mode handler --- #
-BUILD =
-VERBOSE =
->>>>>>> 28de6a0c
+      $(LFS_CFLAGS) $(CFLAGS) $(CONFIG_FLAGS)
 
 ifdef HTSDIR
     CPPFLAGS+=-I$(HTSDIR) -DHTSDIR
     LDFLAGS+=-Wl,-Bstatic -L$(HTSDIR) -lhts -Wl,-Bdynamic
 endif
 
-ifdef DUPLICATE_CELL_AT_END
-    CPPFLAGS += -DDUPLICATE_CELL_AT_END
-endif
+CPPFLAGS += -DDUPLICATE_CELL_AT_END
 
 ifdef RAPIDJSON_INCLUDE_DIR
     CPPFLAGS+=-I$(RAPIDJSON_INCLUDE_DIR)
 endif
 
-<<<<<<< HEAD
 ifdef USE_BIGMPI
     CPPFLAGS+=-I$(USE_BIGMPI)/src -DUSE_BIGMPI
     LDFLAGS+=-L$(USE_BIGMPI)/src -lbigmpi
 endif
-=======
-ifeq ($(VERBOSE),)
-  VERBOSE = 2
-endif
 
 ifeq ($(VERBOSE),0)
   CFLAGS += -DNVERBOSE
@@ -118,12 +97,6 @@
 LDFLAGS += -L$(PWD)/3rdparty/gtest/lib
 LDFLAGS += -Wl,-R$(PWD)/3rdparty/gtest/lib `$$ORIGIN`
 
-# --- Compilers --- #
->>>>>>> 28de6a0c
-
-SOFLAGS=-shared -Wl,-soname=
-
-<<<<<<< HEAD
 ifdef DO_PROFILING
     CPPFLAGS+=-DDO_PROFILING
 endif
@@ -131,19 +104,12 @@
 ifdef USE_GPERFTOOLS
     GPERFTOOLSDIR ?= /home/karthikg/softwares/gperftools-2.2/install/
     CPPFLAGS+=-DUSE_GPERFTOOLS -I$(GPERFTOOLSDIR)/include
-    LDFLAGS += -Wl,-Bstatic -L$(GPERFTOOLSDIR)/lib -lprofiler -Wl,-Bdynamic  -lunwind 
+    LDFLAGS += -Wl,-Bstatic -L$(GPERFTOOLSDIR)/lib -lprofiler -Wl,-Bdynamic  -lunwind
 endif
 
 ifdef VERBOSE
     CPPFLAGS+= -DVERBOSE=$(VERBOSE)
 endif
-=======
-# MPI compiler for C++
-MPIPATH = #/opt/mpich/dev/intel/default/bin/
-MPICXX = mpicxx
-CXX = $(MPIPATH)$(MPICXX) -lstdc++ -std=c++11 -fPIC -fvisibility=hidden \
-      $(LFS_CFLAGS) $(CFLAGS) $(CONFIG_FLAGS) 
->>>>>>> 28de6a0c
 
 # --- Directories --- #
 # Directories for the core code of TileDB
@@ -172,40 +138,16 @@
   CORE_LIB_DIR = $(CORE_LIB_REL_DIR)
 endif
 
-# Directories for the command-line-based frontend of TileDB
-TILEDB_CMD_INCLUDE_DIR = tiledb_cmd/include
-TILEDB_CMD_SRC_DIR = tiledb_cmd/src
-TILEDB_CMD_OBJ_DEB_DIR = tiledb_cmd/obj/debug
-TILEDB_CMD_BIN_DEB_DIR = tiledb_cmd/bin/debug
-ifeq ($(BUILD),debug)
-  TILEDB_CMD_OBJ_DIR = $(TILEDB_CMD_OBJ_DEB_DIR)
-  TILEDB_CMD_BIN_DIR = $(TILEDB_CMD_BIN_DEB_DIR)
-endif
-TILEDB_CMD_OBJ_REL_DIR = tiledb_cmd/obj/release
-TILEDB_CMD_BIN_REL_DIR = tiledb_cmd/bin/release
-ifeq ($(BUILD),release)
-  TILEDB_CMD_OBJ_DIR = $(TILEDB_CMD_OBJ_REL_DIR)
-  TILEDB_CMD_BIN_DIR = $(TILEDB_CMD_BIN_REL_DIR)
-endif
-
-<<<<<<< HEAD
 #Variant dir
 VARIANT_INCLUDE_DIR = variant/include
 VARIANT_SRC_DIR = variant/src
 VARIANT_OBJ_DIR = variant/obj
 VARIANT_BIN_DIR = variant/bin
-EXAMPLE_INCLUDE_DIR = variant/example/include
-EXAMPLE_SRC_DIR = variant/example/src
-EXAMPLE_OBJ_DIR = variant/example/obj
-EXAMPLE_BIN_DIR = variant/example/bin
-
-# Directories of Google Test
-GTEST_DIR = gtest
-GTEST_INCLUDE_DIR = gtest/include
-GTEST_SRC_DIR = gtest/src
-GTEST_OBJ_DIR = gtest/obj
-GTEST_BIN_DIR = gtest/bin
-=======
+VARIANT_EXAMPLE_INCLUDE_DIR = variant/example/include
+VARIANT_EXAMPLE_SRC_DIR = variant/example/src
+VARIANT_EXAMPLE_OBJ_DIR = variant/example/obj
+VARIANT_EXAMPLE_BIN_DIR = variant/example/bin
+
 # Directories for the examples
 EXAMPLES_INCLUDE_DIR = examples/include
 EXAMPLES_SRC_DIR = examples/src
@@ -221,7 +163,6 @@
   EXAMPLES_OBJ_DIR = $(EXAMPLES_OBJ_REL_DIR)
   EXAMPLES_BIN_DIR = $(EXAMPLES_BIN_REL_DIR)
 endif
->>>>>>> 28de6a0c
 
 # Directories for TileDB tests
 GTEST_INCLUDE_DIR = 3rdparty/gtest/include
@@ -230,24 +171,8 @@
 TEST_OBJ_DIR = test/obj
 TEST_BIN_DIR = test/bin
 
-# Directories for Linear Algebra applications
-LA_INCLUDE_DIR = la/include
-LA_SRC_DIR = la/src
-LA_OBJ_DIR = la/obj
-LA_BIN_DIR = la/bin
-
-# Directories for distributed applications
-RVMA_INCLUDE_DIR = rvma/include
-RVMA_SRC_DIR     = rvma/src
-RVMA_OBJ_DIR     = rvma/obj
-RVMA_BIN_DIR     = rvma/bin
-
 # Directory for Doxygen documentation
 DOXYGEN_DIR = doxygen
-
-# Manpages directories
-MANPAGES_MAN_DIR = manpages/man
-MANPAGES_HTML_DIR = manpages/html
 
 # Directories for the MPI files - not necessary if mpicxx used.
 MPI_INCLUDE_DIR := .
@@ -258,26 +183,14 @@
 
 # --- Paths --- #
 CORE_INCLUDE_PATHS = $(addprefix -I, $(CORE_INCLUDE_SUBDIRS))
-TILEDB_CMD_INCLUDE_PATHS = -I$(TILEDB_CMD_INCLUDE_DIR)
 TEST_INCLUDE_PATHS = $(addprefix -I, $(CORE_INCLUDE_SUBDIRS)) \
                      -I$(GTEST_INCLUDE_DIR)
 
 EXAMPLES_INCLUDE_PATHS = -I$(EXAMPLES_INCLUDE_DIR)
-LA_INCLUDE_PATHS = -I$(LA_INCLUDE_DIR)
 VARIANT_INCLUDE_PATHS = -I$(VARIANT_INCLUDE_DIR)
-EXAMPLE_INCLUDE_PATHS = -I$(EXAMPLE_INCLUDE_DIR)
+VARIANT_EXAMPLE_INCLUDE_PATHS = -I$(VARIANT_EXAMPLE_INCLUDE_DIR)
 MPI_INCLUDE_PATHS = -I$(MPI_INCLUDE_DIR)
 MPI_LIB_PATHS = -L$(MPI_LIB_DIR)
-
-# --- Libs --- #
-<<<<<<< HEAD
-MPI_LIB =
-=======
-MPI_LIB = -lmpi
-OPENMP_LIB = -fopenmp 
-ZLIB = -lz
-OPENSSLLIB = -lcrypto
->>>>>>> 28de6a0c
 
 # --- File Extensions --- #
 ifeq ($(OS), Darwin)
@@ -289,114 +202,69 @@
 # --- Files --- #
 
 # Files of the TileDB core
-CORE_INCLUDE := $(foreach D,$(CORE_INCLUDE_SUBDIRS),$D/*.h) 
+CORE_INCLUDE := $(foreach D,$(CORE_INCLUDE_SUBDIRS),$D/*.h)
 CORE_SRC := $(wildcard $(foreach D,$(CORE_SRC_SUBDIRS),$D/*.cc))
 CORE_OBJ := $(patsubst $(CORE_SRC_DIR)/%.cc, $(CORE_OBJ_DIR)/%.o, $(CORE_SRC))
-
-# Files of the TileDB command-line-based frontend
-TILEDB_CMD_INCLUDE := $(wildcard $(TILEDB_CMD_INCLUDE_DIR)/*.h)
-TILEDB_CMD_SRC := $(wildcard $(TILEDB_CMD_SRC_DIR)/*.cc)
-TILEDB_CMD_OBJ := $(patsubst $(TILEDB_CMD_SRC_DIR)/%.cc,\
-                             $(TILEDB_CMD_OBJ_DIR)/%.o, $(TILEDB_CMD_SRC))
-TILEDB_CMD_BIN := $(patsubst $(TILEDB_CMD_SRC_DIR)/%.cc,\
-                             $(TILEDB_CMD_BIN_DIR)/%, $(TILEDB_CMD_SRC)) 
-<<<<<<< HEAD
 
 VARIANT_INCLUDE := $(wildcard $(VARIANT_INCLUDE_DIR)/*.h)
 VARIANT_SRC := $(wildcard $(VARIANT_SRC_DIR)/*.cc)
 VARIANT_OBJ := $(patsubst $(VARIANT_SRC_DIR)/%.cc, $(VARIANT_OBJ_DIR)/%.o, $(VARIANT_SRC))
-EXAMPLE_INCLUDE := $(wildcard $(EXAMPLE_INCLUDE_DIR)/*.h)
-EXAMPLE_SRC := $(wildcard $(EXAMPLE_SRC_DIR)/*.cc)
-EXAMPLE_OBJ := $(patsubst $(EXAMPLE_SRC_DIR)/%.cc, $(EXAMPLE_OBJ_DIR)/%.o, $(EXAMPLE_SRC))
-EXAMPLE_BIN := $(patsubst $(EXAMPLE_SRC_DIR)/%.cc, $(EXAMPLE_BIN_DIR)/%, $(EXAMPLE_SRC))
-
-# Files of the Google Test
-GTEST_INCLUDE := $(wildcard $(GTEST_INCLUDE_DIR)/*.h)
-GTEST_OBJ := $(patsubst $(GTEST_SRC_DIR)/%.cc, $(GTEST_OBJ_DIR)/%.o,\
-                        $(GTEST_SRC))
-=======
+VARIANT_EXAMPLE_INCLUDE := $(wildcard $(VARIANT_EXAMPLE_INCLUDE_DIR)/*.h)
+VARIANT_EXAMPLE_SRC := $(wildcard $(VARIANT_EXAMPLE_SRC_DIR)/*.cc)
+VARIANT_EXAMPLE_OBJ := $(patsubst $(VARIANT_EXAMPLE_SRC_DIR)/%.cc, $(VARIANT_EXAMPLE_OBJ_DIR)/%.o, $(VARIANT_EXAMPLE_SRC))
+VARIANT_EXAMPLE_BIN := $(patsubst $(VARIANT_EXAMPLE_SRC_DIR)/%.cc, $(VARIANT_EXAMPLE_BIN_DIR)/%, $(VARIANT_EXAMPLE_SRC))
+
 # Files of the examples
 EXAMPLES_INCLUDE := $(wildcard $(EXAMPLES_INCLUDE_DIR)/*.h)
 EXAMPLES_SRC := $(wildcard $(EXAMPLES_SRC_DIR)/*.cc)
 EXAMPLES_OBJ := $(patsubst $(EXAMPLES_SRC_DIR)/%.cc,\
                              $(EXAMPLES_OBJ_DIR)/%.o, $(EXAMPLES_SRC))
 EXAMPLES_BIN := $(patsubst $(EXAMPLES_SRC_DIR)/%.cc,\
-                             $(EXAMPLES_BIN_DIR)/%, $(EXAMPLES_SRC)) 
->>>>>>> 28de6a0c
+                             $(EXAMPLES_BIN_DIR)/%, $(EXAMPLES_SRC))
 
 # Files of the TileDB tests
 TEST_SRC := $(wildcard $(foreach D,$(TEST_SRC_SUBDIRS),$D/*.cc))
 TEST_OBJ := $(patsubst $(TEST_SRC_DIR)/%.cc, $(TEST_OBJ_DIR)/%.o, $(TEST_SRC))
 
-# Files of the Linear Algebra applications
-LA_SRC := $(wildcard $(LA_SRC_DIR)/*.cc)
-LA_OBJ := $(patsubst $(LA_SRC_DIR)/%.cc, $(LA_OBJ_DIR)/%.o, $(LA_SRC))
-LA_BIN := $(patsubst $(LA_SRC_DIR)/%.cc, $(LA_BIN_DIR)/%, $(LA_SRC))
-
-# Files of the distributed applications
-RVMA_SRC := $(wildcard $(RVMA_SRC_DIR)/*.c)
-RVMA_OBJ := $(patsubst $(RVMA_SRC_DIR)/%.c, $(RVMA_OBJ_DIR)/%.o, $(RVMA_SRC))
-RVMA_BIN := $(patsubst $(RVMA_SRC_DIR)/%.c, $(RVMA_BIN_DIR)/%, $(RVMA_SRC))
-
 # Files for the HTML version of the Manpages
 MANPAGES_MAN := $(wildcard $(MANPAGES_MAN_DIR)/*)
 MANPAGES_HTML := $(patsubst $(MANPAGES_MAN_DIR)/%,\
-                            $(MANPAGES_HTML_DIR)/%.html, $(MANPAGES_MAN)) 
+                            $(MANPAGES_HTML_DIR)/%.html, $(MANPAGES_MAN))
 
 ###################
 # General Targets #
 ###################
 
-<<<<<<< HEAD
-.PHONY: core gtest test doc clean_core clean_gtest variant example \
-        clean_test clean_tiledb_cmd clean_la clean_variant clean_example clean
-
-all: core libtiledb tiledb_cmd gtest test variant example 
-=======
 .PHONY: core examples check doc clean_core \
-        clean_check clean_tiledb_cmd clean_examples \
-        clean
-
-all: core libtiledb tiledb_cmd examples
->>>>>>> 28de6a0c
-
-core: $(CORE_OBJ) 
+        clean_check clean_examples \
+        clean variant example clean_variant clean_variant_example
+
+all: core libtiledb examples variant variant_example
+
+core: $(CORE_OBJ)
 
 libtiledb: core $(CORE_LIB_DIR)/libtiledb.$(SHLIB_EXT)
 
-tiledb_cmd: core $(TILEDB_CMD_OBJ) $(TILEDB_CMD_BIN)
-
 examples: core $(EXAMPLES_OBJ) $(EXAMPLES_BIN)
 
-rvma: core $(RVMA_OBJ) #$(RVMA_BIN_DIR)/simple_test
-
 html: $(MANPAGES_HTML)
 
 doc: doxyfile.inc html
 
-<<<<<<< HEAD
 ifdef HTSDIR
 include $(HTSDIR)/htslib.mk
 endif
 
 variant: $(VARIANT_OBJ) $(VARIANT_BIN_DIR)/libtiledb_variant.a
 
-example: $(EXAMPLE_BIN) $(EXAMPLE_OBJ)
-
-gtest: $(GTEST_OBJ_DIR)/gtest-all.o
-
-test: $(TEST_OBJ)
-
-clean: clean_core clean_libtiledb clean_tiledb_cmd clean_gtest \
-       clean_test clean_doc clean_variant clean_example 
-=======
+variant_example: $(VARIANT_EXAMPLE_BIN) $(VARIANT_EXAMPLE_OBJ)
+
 check: libtiledb $(TEST_BIN_DIR)/tiledb_test
 	@echo "Running TileDB tests"
 	@$(TEST_BIN_DIR)/tiledb_test
 
-clean: clean_core clean_libtiledb clean_tiledb_cmd \
-       clean_check clean_doc clean_examples 
->>>>>>> 28de6a0c
+clean: clean_core clean_libtiledb \
+       clean_check clean_doc clean_examples clean_variant clean_variant_example
 
 ########
 # Core #
@@ -407,24 +275,18 @@
 -include $(CORE_OBJ:%.o=%.d)
 
 $(CORE_OBJ_DIR)/%.o: $(CORE_SRC_DIR)/%.cc
-	@mkdir -p $(dir $@) 
+	@mkdir -p $(dir $@)
 	@echo "Compiling $<"
-<<<<<<< HEAD
 	@$(CXX) $(CPPFLAGS) $(CORE_INCLUDE_PATHS) \
                 $(MPI_INCLUDE_PATHS) -c $< -o $@
 	@$(CXX) $(CPPFLAGS) -MM $(CORE_INCLUDE_PATHS) $< > $(@:.o=.d)
-=======
-	@$(CXX) $(CORE_INCLUDE_PATHS) $(OPENMP_INCLUDE_PATHS) \
-                $(MPI_INCLUDE_PATHS) -c $< $(ZLIB) $(OPENSSLLIB) -o $@ 
-	@$(CXX) -MM $(CORE_INCLUDE_PATHS) $< > $(@:.o=.d)
->>>>>>> 28de6a0c
 	@mv -f $(@:.o=.d) $(@:.o=.d.tmp)
 	@sed 's|.*:|$@:|' < $(@:.o=.d.tmp) > $(@:.o=.d)
 	@rm -f $(@:.o=.d.tmp)
 
 # --- Cleaning --- #
 
-clean_core: 
+clean_core:
 	@echo 'Cleaning core'
 	@rm -rf $(CORE_OBJ_DEB_DIR)/* $(CORE_OBJ_REL_DIR)/* \
                 $(CORE_BIN_DEB_DIR)/* $(CORE_BIN_REL_DIR)/*
@@ -452,62 +314,14 @@
 $(CORE_LIB_DIR)/libtiledb.$(SHLIB_EXT): $(CORE_OBJ)
 	@mkdir -p $(CORE_LIB_DIR)
 	@echo "Creating libtiledb.$(SHLIB_EXT)"
-<<<<<<< HEAD
 	@$(CXX) $(SHLIB_FLAGS) $(SONAME) -o $@ $^ $(LDFLAGS)
 	ar rcs $(CORE_LIB_DIR)/libtiledb.a $^
-=======
-	@$(CXX) $(SHLIB_FLAGS) $(SONAME) -o $@ $^ $(ZLIB) $(OPENSSLLIB)
->>>>>>> 28de6a0c
 
 # --- Cleaning --- #
 
 clean_libtiledb:
 	@echo "Cleaning libtiledb.$(SHLIB_EXT)"
 	@rm -rf $(CORE_LIB_DEB_DIR)/* $(CORE_LIB_REL_DIR)/*
-
-##############
-# TileDB_cmd #
-##############
-
-# --- Compilation and dependency genration --- #
-
--include $(TILEDB_CMD_OBJ:.o=.d)
-
-$(TILEDB_CMD_OBJ_DIR)/%.o: $(TILEDB_CMD_SRC_DIR)/%.cc
-	@mkdir -p $(TILEDB_CMD_OBJ_DIR)
-	@echo "Compiling $<"
-<<<<<<< HEAD
-	@$(CXX) $(CPPFLAGS) $(TILEDB_CMD_INCLUDE_PATHS) $(CORE_INCLUDE_PATHS) -c $< -o $@
-	@$(CXX) $(CPPFLAGS) -MM $(TILEDB_CMD_INCLUDE_PATHS) \
-=======
-	@$(CXX) $(TILEDB_CMD_INCLUDE_PATHS) $(CORE_INCLUDE_PATHS) -c $< \
-         $(ZLIB) $(OPENSSLLIB) -o $@
-	@$(CXX) -MM $(TILEDB_CMD_INCLUDE_PATHS) \
->>>>>>> 28de6a0c
-                    $(CORE_INCLUDE_PATHS) $< > $(@:.o=.d)
-	@mv -f $(@:.o=.d) $(@:.o=.d.tmp)
-	@sed 's|.*:|$@:|' < $(@:.o=.d.tmp) > $(@:.o=.d)
-	@rm -f $(@:.o=.d.tmp)
-
-# --- Linking --- #
-
-$(TILEDB_CMD_BIN_DIR)/%: $(TILEDB_CMD_OBJ_DIR)/%.o $(CORE_OBJ)
-	@mkdir -p $(TILEDB_CMD_BIN_DIR)
-	@echo "Creating $@"
-<<<<<<< HEAD
-	@$(CXX) $(LINKFLAGS) $(MPI_LIB_PATHS) $(MPI_LIB) \
-                -o $@ $^ $(LDFLAGS)
-=======
-	@$(CXX) $(OPENMP_LIB_PATHS) $(OPENMP_LIB) $(MPI_LIB_PATHS) $(MPI_LIB) \
-                -o $@ $^ $(ZLIB) $(OPENSSLLIB)
->>>>>>> 28de6a0c
-
-# --- Cleaning --- #
-
-clean_tiledb_cmd:
-	@echo 'Cleaning tiledb_cmd'
-	@rm -f $(TILEDB_CMD_OBJ_DEB_DIR)/* $(TILEDB_CMD_OBJ_REL_DIR)/* \
-               $(TILEDB_CMD_BIN_DEB_DIR)/* $(TILEDB_CMD_BIN_REL_DIR)/*
 
 ##############
 #  Examples  #
@@ -533,8 +347,7 @@
 $(EXAMPLES_BIN_DIR)/%: $(EXAMPLES_OBJ_DIR)/%.o $(CORE_OBJ)
 	@mkdir -p $(EXAMPLES_BIN_DIR)
 	@echo "Creating $@"
-	@$(CXX) $(OPENMP_LIB_PATHS) $(OPENMP_LIB) $(MPI_LIB_PATHS) $(MPI_LIB) \
-                -o $@ $^ $(ZLIB) $(OPENSSLLIB)
+	@$(CXX) $(LINKFLAGS) -o $@ $^ $(LDFLAGS) 
 
 # --- Cleaning --- #
 
@@ -543,38 +356,6 @@
 	@rm -f $(EXAMPLES_OBJ_DEB_DIR)/* $(EXAMPLES_OBJ_REL_DIR)/* \
                $(EXAMPLES_BIN_DEB_DIR)/* $(EXAMPLES_BIN_REL_DIR)/*
 
-
-######
-# LA #
-######
-
-# --- Compilation and dependency genration --- #
-
-# -include $(LA_OBJ:.o=.d)
-
-# $(LA_OBJ_DIR)/%.o: $(LA_SRC_DIR)/%.cc
-# 	@test -d $(LA_OBJ_DIR) || mkdir -p $(LA_OBJ_DIR)
-# 	@echo "Compiling $<"
-# 	@$(CXX) $(CPPFLAGS) $(LA_INCLUDE_PATHS) $(CORE_INCLUDE_PATHS) -c $< -o $@
-# 	@$(CXX) $(CPPFLAGS) -MM $(CORE_INCLUDE_PATHS) $(LA_INCLUDE_PATHS) $< > $(@:.o=.d)
-# 	@mv -f $(@:.o=.d) $(@:.o=.d.tmp)
-# 	@sed 's|.*:|$@:|' < $(@:.o=.d.tmp) > $(@:.o=.d)
-# 	@rm -f $(@:.o=.d.tmp)
-
-# --- Linking --- #
-
-# $(LA_BIN_DIR)/example_transpose: $(LA_OBJ) $(CORE_OBJ)
-#	@mkdir -p $(LA_BIN_DIR)
-#	@echo "Creating example_transpose"
-#	@$(CXX) $(MPI_LIB_PATHS) $(MPI_LIB) \
-#               -o $@ $^
-
-# --- Cleaning --- #
-
-# clean_la:
-#	@echo 'Cleaning la'
-#	@rm -f $(LA_OBJ_DIR)/* $(LA_BIN_DIR)/* 
-
 ###############
 # Variant specific part of TileDB #
 ###############
@@ -584,7 +365,7 @@
 -include $(VARIANT_OBJ:.o=.d)
 
 $(VARIANT_OBJ_DIR)/%.o: $(VARIANT_SRC_DIR)/%.cc
-	@mkdir -p $(dir $@) 
+	@mkdir -p $(dir $@)
 	@echo "Compiling $<"
 	@$(CXX) $(CPPFLAGS) $(CORE_INCLUDE_PATHS) \
                 $(MPI_INCLUDE_PATHS) $(VARIANT_INCLUDE_PATHS) -c $< -o $@
@@ -598,79 +379,44 @@
 	ar rcs $@ $^
 
 clean_variant:
-	rm -f $(VARIANT_OBJ_DIR)/* $(VARIANT_BIN_DIR)/* 
-
-########
-# RVMA #
-########
+	rm -f $(VARIANT_OBJ_DIR)/* $(VARIANT_BIN_DIR)/*
+
+####################
+# Variant examples #
+####################
 
 # --- Compilation and dependency genration --- #
 
-# -include $(RVMA_OBJ:.o=.d)
-
-# $(RVMA_OBJ_DIR)/%.o: $(RVMA_SRC_DIR)/%.c
-# 	@test -d $(RVMA_OBJ_DIR) || mkdir -p $(RVMA_OBJ_DIR)
-# 	@echo "Compiling $<"
-# 	@$(CXX) $(CPPFLAGS) $(RVMA_INCLUDE_PATHS) $(CORE_INCLUDE_PATHS) -c $< -o $@
-# 	@$(CXX) $(CPPFLAGS) -MM $(CORE_INCLUDE_PATHS) $(RVMA_INCLUDE_PATHS) $< > $(@:.o=.d)
-# 	@mv -f $(@:.o=.d) $(@:.o=.d.tmp)
-# 	@sed 's|.*:|$@:|' < $(@:.o=.d.tmp) > $(@:.o=.d)
-# 	@rm -f $(@:.o=.d.tmp)
-
-# $(RVMA_BIN_DIR)/simple_test: $(RVMA_OBJ) $(CORE_OBJ)
-# 	@mkdir -p $(RVMA_BIN_DIR)
-# 	@echo "Creating simple_test"
-# 	@$(CXX) $(MPI_LIB_PATHS) $(MPI_LIB) \
-#                -o $@ $^
-
-# --- Cleaning --- #
-
-# clean_rvma:
-#	@echo 'Cleaning RVMA'
-#	@rm -f $(RVMA_OBJ_DIR)/* $(RVMA_BIN_DIR)/*	
-	
+-include $(VARIANT_EXAMPLE_OBJ:.o=.d)
+
+$(VARIANT_EXAMPLE_OBJ_DIR)/%.o: $(VARIANT_EXAMPLE_SRC_DIR)/%.cc
+	@mkdir -p $(dir $@)
+	@echo "Compiling $<"
+	@$(CXX) $(CPPFLAGS) $(CORE_INCLUDE_PATHS) \
+                $(MPI_INCLUDE_PATHS) $(VARIANT_INCLUDE_PATHS) $(VARIANT_EXAMPLE_INCLUDE_PATHS) -c $< -o $@
+	@$(CXX) $(CPPFLAGS) -MM $(CORE_INCLUDE_PATHS) $(VARIANT_INCLUDE_PATHS) $(VARIANT_EXAMPLE_INCLUDE_PATHS) $< > $(@:.o=.d)
+	@mv -f $(@:.o=.d) $(@:.o=.d.tmp)
+	@sed 's|.*:|$@:|' < $(@:.o=.d.tmp) > $(@:.o=.d)
+	@rm -f $(@:.o=.d.tmp)
+
+#Linking
+$(VARIANT_EXAMPLE_BIN_DIR)/%: $(VARIANT_EXAMPLE_OBJ_DIR)/%.o $(VARIANT_BIN_DIR)/libtiledb_variant.a
+	@test -d $(VARIANT_EXAMPLE_BIN_DIR) || mkdir -p $(VARIANT_EXAMPLE_BIN_DIR)
+	$(CXX) $(LINKFLAGS) -o $@ $< $(STATIC_LINK_VARIANT_LIBRARY) $(LDFLAGS)
+
+clean_variant_example:
+	rm -f $(VARIANT_EXAMPLE_OBJ_DIR)/* $(VARIANT_EXAMPLE_BIN_DIR)/*
+
 ################
 # TileDB Tests #
 ################
 
-<<<<<<< HEAD
-############
-# Examples #
-############
-
 # --- Compilation and dependency genration --- #
 
--include $(EXAMPLE_OBJ:.o=.d)
-
-$(EXAMPLE_OBJ_DIR)/%.o: $(EXAMPLE_SRC_DIR)/%.cc
-	@mkdir -p $(dir $@) 
-	@echo "Compiling $<"
-	@$(CXX) $(CPPFLAGS) $(CORE_INCLUDE_PATHS) \
-                $(MPI_INCLUDE_PATHS) $(VARIANT_INCLUDE_PATHS) $(EXAMPLE_INCLUDE_PATHS) -c $< -o $@
-	@$(CXX) $(CPPFLAGS) -MM $(CORE_INCLUDE_PATHS) $(VARIANT_INCLUDE_PATHS) $(EXAMPLE_INCLUDE_PATHS) $< > $(@:.o=.d)
-	@mv -f $(@:.o=.d) $(@:.o=.d.tmp)
-	@sed 's|.*:|$@:|' < $(@:.o=.d.tmp) > $(@:.o=.d)
-	@rm -f $(@:.o=.d.tmp)
-
-#Linking
-$(EXAMPLE_BIN_DIR)/%: $(EXAMPLE_OBJ_DIR)/%.o $(VARIANT_BIN_DIR)/libtiledb_variant.a
-	@test -d $(EXAMPLE_BIN_DIR) || mkdir -p $(EXAMPLE_BIN_DIR)
-	$(CXX) $(LINKFLAGS) -o $@ $< $(STATIC_LINK_VARIANT_LIBRARY) $(LDFLAGS)
-
-clean_example:
-	rm -f $(EXAMPLE_OBJ_DIR)/* $(EXAMPLE_BIN_DIR)/* 
-
-###############
-# Google Test #
-###############
-=======
-# --- Compilation and dependency genration --- #
->>>>>>> 28de6a0c
-
 -include $(TEST_OBJ:.o=.d)
 
 $(TEST_OBJ_DIR)/%.o: $(TEST_SRC_DIR)/%.cc
-	@mkdir -p $(dir $@) 
+	@mkdir -p $(dir $@)
 	@echo "Compiling $<"
 	@$(CXX) $(TEST_INCLUDE_PATHS) -c $< -o $@
 	@$(CXX) -MM $(TEST_INCLUDE_PATHS) \
@@ -693,16 +439,15 @@
 clean_check:
 	@echo "Cleaning check"
 	@rm -rf $(TEST_OBJ_DIR) $(TEST_BIN_DIR)
-	
 
 ################################
 # Documentation (with Doxygen) #
 ################################
 
-doxyfile.inc: $(CORE_INCLUDE) $(TILEDB_CMD_INCLUDE) $(LA_INCLUDE)
+doxyfile.inc: $(CORE_INCLUDE)
 	@echo 'Creating Doxygen documentation'
 	@echo INPUT = $(DOXYGEN_DIR)/mainpage.dox $(CORE_INCLUDE) \
-                      $(TILEDB_CMD_INCLUDE) $(LA_INCLUDE) > doxyfile.inc
+	    > doxyfile.inc
 	@echo FILE_PATTERNS = *.h >> doxyfile.inc
 	@doxygen Doxyfile.mk > Doxyfile.log 2>&1
 
