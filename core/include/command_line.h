--- conflicted
+++ resolved
@@ -14,11 +14,7 @@
       m_array_name = 0;
       m_num_samples = 0ull;
       m_position = 0ull;
-<<<<<<< HEAD
-      m_temporary_directory = "";
-=======
       m_temp_space = 0;
->>>>>>> 2376c86d
     }
     bool m_do_scan;
     bool m_is_input_csv_sorted;
@@ -29,11 +25,7 @@
     std::ifstream m_positions_list;
     uint64_t m_num_samples;
     uint64_t m_position;
-<<<<<<< HEAD
-    std::string m_temporary_directory;
-=======
     char* m_temp_space;
->>>>>>> 2376c86d
 };
 
 void parse_command_line(int argc, char** argv, CommandLineOpts& cl);
