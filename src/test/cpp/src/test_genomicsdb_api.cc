/**
 * src/test/cpp/src/test_genomicsdb_api.cc
 *
 * The MIT License (MIT)
 * Copyright (c) 2019-2020 Omics Data Automation, Inc.
 *
 * Permission is hereby granted, free of charge, to any person obtaining a copy of 
 * this software and associated documentation files (the "Software"), to deal in 
 * the Software without restriction, including without limitation the rights to 
 * use, copy, modify, merge, publish, distribute, sublicense, and/or sell copies of 
 * the Software, and to permit persons to whom the Software is furnished to do so, 
 * subject to the following conditions:
 *
 * The above copyright notice and this permission notice shall be included in all 
 * copies or substantial portions of the Software.
 *
 * THE SOFTWARE IS PROVIDED "AS IS", WITHOUT WARRANTY OF ANY KIND, EXPRESS OR
 * IMPLIED, INCLUDING BUT NOT LIMITED TO THE WARRANTIES OF MERCHANTABILITY, FITNESS 
 * FOR A PARTICULAR PURPOSE AND NONINFRINGEMENT. IN NO EVENT SHALL THE AUTHORS OR 
 * COPYRIGHT HOLDERS BE LIABLE FOR ANY CLAIM, DAMAGES OR OTHER LIABILITY, WHETHER 
 * IN AN ACTION OF CONTRACT, TORT OR OTHERWISE, ARISING FROM, OUT OF OR IN 
 * CONNECTION WITH THE SOFTWARE OR THE USE OR OTHER DEALINGS IN THE SOFTWARE.
 *
 * Test the GenomicsDB query api
 *
 */

#include <catch2/catch.hpp>

#include "genomicsdb.h"
#include "genomicsdb_config_base.h"
<<<<<<< HEAD
#include "genomicsdb_export_config.pb.h"
=======
#include "tiledb_utils.h"

#include "test_base.h"
>>>>>>> b1280e53

#include <iostream>
#include <string>
#include <thread>
#include <utility>

TEST_CASE("api get_version", "[get_version]") {
  REQUIRE(genomicsdb_version().size() > 0);
  REQUIRE_THAT(genomicsdb_version(), Catch::Equals(GENOMICSDB_VERSION));
}

TEST_CASE("api empty_args", "[empty_args]") {
  std::string empty_string;

  // Constructor that allows workspace/callset/vidmapping/reference genome specification
  CHECK_THROWS_AS(new GenomicsDB(empty_string, empty_string, empty_string, empty_string), std::exception);
  CHECK_THROWS_AS(new GenomicsDB("ws", empty_string, empty_string, empty_string), std::exception);
  CHECK_THROWS_AS(new GenomicsDB("ws", "callset", empty_string, empty_string), std::exception);
  CHECK_THROWS_AS(new GenomicsDB("ws", "callset", "vid", empty_string), std::exception);

<<<<<<< HEAD
  // Constructor that allows configuration via json files
  CHECK_THROWS_AS(new GenomicsDB(JSON_FILE, empty_string), std::exception);
  CHECK_THROWS_AS(new GenomicsDB(JSON_FILE, empty_string, empty_string), std::exception);
  CHECK_THROWS_AS(new GenomicsDB(JSON_FILE, empty_string, "loader_config.json"), std::exception);

  // Constructor that allows configuration via pb strings
  CHECK_THROWS_AS(new GenomicsDB(PB_STRING, empty_string), std::exception);
  CHECK_THROWS_AS(new GenomicsDB(PB_STRING, empty_string, empty_string), std::exception);
  CHECK_THROWS_AS(new GenomicsDB(PB_STRING, empty_string, "loader_config.json"), std::exception);
=======
  // Constructor that allows json files for configuration
  CHECK_THROWS_AS(new GenomicsDB(empty_string), std::exception);
  CHECK_THROWS_AS(new GenomicsDB(empty_string, GenomicsDB::JSON_FILE), std::exception);
  CHECK_THROWS_AS(new GenomicsDB(empty_string, GenomicsDB::JSON_STRING, "loader_config.json"), std::exception);
  CHECK_THROWS_AS(new GenomicsDB(empty_string, GenomicsDB::PROTOBUF_BINARY_STRING, "loader_config.json"), std::exception);
>>>>>>> b1280e53

  // Check if there is an error message
  try {
    new GenomicsDB(JSON_FILE, empty_string);
    FAIL();
  } catch (GenomicsDBException& e) {
    REQUIRE(e.what());
    CHECK(strlen(e.what()) > 0);
  }
}

static std::string ctests_input_dir(GENOMICSDB_CTESTS_DIR);

static std::string workspace(ctests_input_dir+"ws");
static std::string callset_mapping(ctests_input_dir+"callset_t0_1_2.json");
static std::string vid_mapping(ctests_input_dir+"vid.json");
static std::string reference_genome(ctests_input_dir+"chr1_10MB.fasta.gz");

static std::string query_json(ctests_input_dir+"query.json");
static std::string loader_json(ctests_input_dir+"loader.json");

// Test Phased Ploidy
static std::string workspace_PP(ctests_input_dir+"ws_phased_ploidy");
static std::string vid_mapping_PP(ctests_input_dir+"vid_phased_ploidy.json");

static std::string array("t0_1_2");

// Test Shared PosixFS Optimizations
static std::string query_with_shared_posixfs_optimizations(ctests_input_dir+"query_with_shared_posixfs_optimizations.json");
static std::string consolidation_lock_file(workspace+"/"+array+"/"+".__consolidation_lock");

void check_query_variants_results(GenomicsDB* gdb, const std::string& array, GenomicsDBVariants variants) {
   REQUIRE(variants.size() == 4);
   CHECK(variants.at(5) == nullptr);
   auto variant = variants.next();
   auto variant1 = variants.at(0);
   REQUIRE(variant == variant1);
   auto interval = gdb->get_interval(variant);
   CHECK(interval.first == 12140);
   CHECK(interval.second == 12294);
   auto genomic_interval = gdb->get_genomic_interval(variant);
   CHECK(genomic_interval.contig_name == "1");
   CHECK(genomic_interval.interval.first == 12141);
   CHECK(genomic_interval.interval.second == 12295);
   auto genomic_fields = gdb->get_genomic_fields(array, variant);
   CHECK(genomic_fields.size() == 0);

   // Check variant calls
   auto variant_calls = gdb->get_variant_calls(array, variant);
   REQUIRE(variant_calls.size() == 1);
   CHECK(variant_calls.at(1) == nullptr);
   auto variant_call = variant_calls.next();
   auto variant_call1 = variant_calls.at(0);
   REQUIRE(variant_call == variant_call1);
   CHECK(gdb->get_row(variant_call) == 0);
   auto call_interval = gdb->get_interval(variant_call);
   CHECK(call_interval.first == 12140);
   CHECK(call_interval.second == 12294);
   auto call_genomic_interval = gdb->get_genomic_interval(variant_call);
   CHECK(call_genomic_interval.contig_name == "1");
   CHECK(call_genomic_interval.interval.first == 12141);
   CHECK(call_genomic_interval.interval.second == 12295);   
   auto call_genomic_fields = gdb->get_genomic_fields(array, variant_call);
   CHECK(call_genomic_fields.size() >= 2);
   CHECK(call_genomic_fields[0].name == "REF");
   CHECK(variant_calls.get_genomic_field_type(call_genomic_fields[0].name).is_string());
   CHECK(call_genomic_fields[0].str_value() == "C");
   CHECK(call_genomic_fields[1].name == "ALT");
   CHECK(variant_calls.get_genomic_field_type(call_genomic_fields[1].name).is_string());
   CHECK(call_genomic_fields[1].str_value() == "&");
}

TEST_CASE("api query_variants direct DP", "[query_variants]") {
  GenomicsDB* gdb = new GenomicsDB(workspace, callset_mapping, vid_mapping, reference_genome, {"DP"}, 40);
  check_query_variants_results(gdb, array, gdb->query_variants(array, {{0,1000000000}}, {{0,3}}));
  check_query_variants_results(gdb, array, gdb->query_variants(array, {{0,1000000000}}));
  check_query_variants_results(gdb, array, gdb->query_variants(array));
  delete gdb;
}

<<<<<<< HEAD
TEST_CASE("api query_variants with json", "[query_variants") {
  GenomicsDB* gdb = new GenomicsDB(JSON_FILE, query_json, loader_json);
=======
TEST_CASE("api query_variants direct DP and GT", "[query_variants_DP_GT]") {
  GenomicsDB* gdb = new GenomicsDB(workspace, callset_mapping, vid_mapping, reference_genome, {"DP", "GT"}, 40);
  check_query_variants_results(gdb, array, gdb->query_variants(array, {{0,1000000000}}, {{0,3}}));
  check_query_variants_results(gdb, array, gdb->query_variants(array, {{0,1000000000}}));
  check_query_variants_results(gdb, array, gdb->query_variants(array));
  delete gdb;
}

TEST_CASE("api query_variants direct DP and GT with PP", "[query_variants_DP_GT_with_PP]") {
  GenomicsDB* gdb = new GenomicsDB(workspace_PP, callset_mapping, vid_mapping_PP, reference_genome, {"DP", "GT"}, 40);
  check_query_variants_results(gdb, array, gdb->query_variants(array, {{0,1000000000}}, {{0,3}}));
  check_query_variants_results(gdb, array, gdb->query_variants(array, {{0,1000000000}}));
  check_query_variants_results(gdb, array, gdb->query_variants(array));
  delete gdb;
}

TEST_CASE("api query_variants with json", "[query_variants_json]") {
  GenomicsDB* gdb = new GenomicsDB(query_json, GenomicsDB::JSON_FILE, loader_json);
  check_query_variants_results(gdb, array, gdb->query_variants());
  delete gdb;

  gdb = new GenomicsDB(query_json, GenomicsDB::JSON_FILE, loader_json, 0);
  check_query_variants_results(gdb, array, gdb->query_variants());
  delete gdb;

  CHECK_THROWS_AS(new GenomicsDB(query_json, GenomicsDB::JSON_FILE, loader_json, 1), GenomicsDBConfigException);
}

TEST_CASE("api query variants with json string", "[query_variants_json_string]") {
  char *query_json_buffer=NULL;
  size_t query_json_buffer_length;
  CHECK(TileDBUtils::read_entire_file(query_json, (void **)&query_json_buffer, &query_json_buffer_length) == TILEDB_OK);
  CHECK(query_json_buffer);
  CHECK(query_json_buffer_length > 0);

  GenomicsDB* gdb = new GenomicsDB(query_json_buffer, GenomicsDB::JSON_STRING, loader_json);
>>>>>>> b1280e53
  check_query_variants_results(gdb, array, gdb->query_variants());
  // Consolidation lock file created as shared posixfs optimization is not set by default
  std::cerr << consolidation_lock_file << std::endl;
  CHECK(TileDBUtils::is_file(consolidation_lock_file));
  delete gdb;

<<<<<<< HEAD
  gdb = new GenomicsDB(JSON_FILE, query_json, loader_json, 0);
  check_query_variants_results(gdb, array, gdb->query_variants());
  delete gdb;
  
  CHECK_THROWS_AS(new GenomicsDB(JSON_FILE, query_json, loader_json, 1), GenomicsDBConfigException);
=======
  gdb = new GenomicsDB(query_json_buffer, GenomicsDB::JSON_STRING, loader_json, 0);
  check_query_variants_results(gdb, array, gdb->query_variants());
  delete gdb;
  
  CHECK_THROWS_AS(new GenomicsDB(query_json_buffer, GenomicsDB::JSON_STRING, loader_json, 1), GenomicsDBConfigException);

  free(query_json_buffer);
}

TEST_CASE("api query variants with enabled shared posixfs optimizations", "[query_variants_json_string_posixfs_optimizations]") {
  char *query_json_buffer=NULL;
  size_t query_json_buffer_length;
  CHECK(TileDBUtils::read_entire_file(query_with_shared_posixfs_optimizations, (void **)&query_json_buffer, &query_json_buffer_length) == TILEDB_OK);
  CHECK(query_json_buffer);
  CHECK(query_json_buffer_length > 0);

  if (TileDBUtils::is_file(consolidation_lock_file)) {
    if (TileDBUtils::delete_file(consolidation_lock_file) == TILEDB_OK) {
      GenomicsDB* gdb = new GenomicsDB(query_json_buffer, GenomicsDB::JSON_STRING, loader_json);
      check_query_variants_results(gdb, array, gdb->query_variants());
      // A consolidation lock file should not be created when querying with shared posixfs
      // optimization is true
      CHECK(!(TileDBUtils::is_file(consolidation_lock_file)));
      delete gdb;
    }
  }

  free(query_json_buffer);
>>>>>>> b1280e53
}

class NullVariantCallProcessor : public GenomicsDBVariantCallProcessor {
 public:
  NullVariantCallProcessor() {
  };

  void process(const interval_t& interval) {
  };

  void process(const std::string& sample_name,
               const int64_t* coordinates,
               const genomic_interval_t& genomic_interval,
               const std::vector<genomic_field_t>& genomic_fields) {
  };
};

class OneQueryIntervalProcessor : public GenomicsDBVariantCallProcessor {
 public:
  OneQueryIntervalProcessor(const std::vector<std::string> attributes = {}, bool is_PP=false) {
    m_attributes_size = attributes.size();
    m_is_PP = is_PP;
  }

  ~OneQueryIntervalProcessor() {
    CHECK(m_num_query_intervals == 1);
    CHECK(m_processed_rows == 5);
    CHECK(m_sample_found);
  }

  void process(const interval_t& interval) {
    m_num_query_intervals++;
    CHECK(interval.first == 0);
    CHECK(interval.second == 1000000000);
  };

  void process(const std::string& sample_name,
               const int64_t* coordinates,
               const genomic_interval_t& genomic_interval,
               const std::vector<genomic_field_t>& genomic_fields) {
    if (sample_name == "HG01530") {
      m_sample_found = true;
    }
    m_processed_rows++;
    auto row = coordinates[0];
    CHECK(row <= 2);
    if (row == 2) {
      CHECK(sample_name == "HG01530");
      CHECK(genomic_interval.contig_name == "1");
      CHECK(genomic_interval.interval.first == 17385);
      CHECK(genomic_interval.interval.second == 17385);
      if (m_attributes_size) {
        CHECK(genomic_fields.size() == m_attributes_size + 2); // Add '2' for REF and ALT fields
      }
      int found_fields = 0;
      for (auto i=0u; i<genomic_fields.size(); i++) {
        if (genomic_fields[i].name == "REF") {
          found_fields++;
          CHECK(get_genomic_field_type(genomic_fields[i].name).is_string());
          CHECK(genomic_fields[i].str_value() == "G");
        } else if (genomic_fields[i].name == "ALT") {
          found_fields++;
          CHECK(get_genomic_field_type(genomic_fields[i].name).is_string());
          CHECK(genomic_fields[i].str_value() == "A|&");
          CHECK(genomic_fields[i].to_string(get_genomic_field_type(genomic_fields[1].name)) == "[A, <NON_REF>]");
        } else if (genomic_fields[i].name == "DP") {
          found_fields++;
          CHECK(get_genomic_field_type(genomic_fields[i].name).is_int());
          CHECK(genomic_fields[i].int_value_at(0) == 76);
          CHECK(genomic_fields[i].to_string(get_genomic_field_type(genomic_fields[2].name)) == "76");
        } else if (genomic_fields[i].name == "GT") {
          found_fields++;
          CHECK(get_genomic_field_type(genomic_fields[i].name).is_int());
          if (m_is_PP) {
            CHECK(genomic_fields[i].get_num_elements() == 3);
          } else {
            CHECK(genomic_fields[i].get_num_elements() == 2);
            CHECK(genomic_fields[i].int_value_at(0) == 0);
            CHECK(genomic_fields[i].int_value_at(1) == 1);
            CHECK_THROWS_AS(genomic_fields[i].int_value_at(2), std::exception);
          }
          CHECK(genomic_fields[i].to_string(get_genomic_field_type(genomic_fields[i].name)) == "0/1");
        }
      }
      if (m_attributes_size) {
        CHECK(found_fields == m_attributes_size + 2);
      }
    }
    if (sample_name == "HG01958" && coordinates[1] == 12144) {
      for (auto i=0u; i<genomic_fields.size(); i++) {
        if (genomic_fields[i].name == "GT") {
          if (m_is_PP) {
            CHECK(genomic_fields[i].to_string(get_genomic_field_type(genomic_fields[i].name)) == "0|0");
          } else {
            CHECK(genomic_fields[i].to_string(get_genomic_field_type(genomic_fields[i].name)) == "0/0");
          }
        }
      }
    }
  };

  int m_attributes_size;
  int m_num_query_intervals = 0;
  int m_processed_rows = 0;
  int m_sample_found = false;
  int m_is_PP;
};

class TwoQueryIntervalsProcessor : public GenomicsDBVariantCallProcessor {
 public:
  TwoQueryIntervalsProcessor() {};

  ~TwoQueryIntervalsProcessor() {
    CHECK(m_num_query_intervals == 2);
    CHECK(m_processed_rows == 5);
  }

  void process(const interval_t& interval) {
    m_num_query_intervals++;
    if (m_num_query_intervals == 1) {
      CHECK(interval.first == 0);
      CHECK(interval.second == 17000);
    } else {
      CHECK(interval.first == 17000);
      CHECK(interval.second == 18000);
    }
  };

  void process(const std::string& sample_name,
               const int64_t* coordinates,
               const genomic_interval_t& genomic_interval,
               const std::vector<genomic_field_t>& genomic_fields) {
    m_processed_rows++;
  };

  int m_num_query_intervals = 0;
  int m_processed_rows = 0;
};

TEST_CASE("api query_variant_calls direct", "[query_variant_calls_direct]") {
  const std::vector<std::string> attributes = {"DP"};

  GenomicsDB* gdb = new GenomicsDB(workspace, callset_mapping, vid_mapping, reference_genome, attributes, 40);

  gdb->query_variant_calls(array);

  // Default query variant call without processor, should just print the calls
  gdb->query_variant_calls(array, {{0,1000000000}}, {{0,3}});

  NullVariantCallProcessor null_processor;
  gdb->query_variant_calls(null_processor, array, {{0,1000000000}}, {{0,3}});

  OneQueryIntervalProcessor one_query_interval_processor(attributes);
  gdb->query_variant_calls(one_query_interval_processor, array, {{0,1000000000}}, {{0,3}});
  gdb->query_variant_calls(one_query_interval_processor, array, {{0,1000000000}});
  gdb->query_variant_calls(one_query_interval_processor, array);

  TwoQueryIntervalsProcessor two_query_intervals_processor;
  gdb->query_variant_calls(two_query_intervals_processor, array, {{0,17000},{17000,18000}}, {{0,3}});
  gdb->query_variant_calls(two_query_intervals_processor, array, {{0,17000},{17000,18000}});

  delete gdb;
}

TEST_CASE("api query_variant_calls direct DP and GT", "[query_variant_calls_direct_DP_GT]") {
  const std::vector<std::string> attributes = {"GT", "DP"};

  GenomicsDB* gdb = new GenomicsDB(workspace, callset_mapping, vid_mapping, reference_genome, attributes, 40);

  // Default query variant call without processor, should just print the calls
  gdb->query_variant_calls(array, {{0,1000000000}}, {{0,3}});

  NullVariantCallProcessor null_processor;
  gdb->query_variant_calls(null_processor, array, {{0,1000000000}}, {{0,3}});

  OneQueryIntervalProcessor one_query_interval_processor(attributes);
  gdb->query_variant_calls(one_query_interval_processor, array, {{0,1000000000}}, {{0,3}});
  gdb->query_variant_calls(one_query_interval_processor, array, {{0,1000000000}});
  gdb->query_variant_calls(one_query_interval_processor, array);

  TwoQueryIntervalsProcessor two_query_intervals_processor;
  gdb->query_variant_calls(two_query_intervals_processor, array, {{0,17000},{17000,18000}}, {{0,3}});
  gdb->query_variant_calls(two_query_intervals_processor, array, {{0,17000},{17000,18000}});

  delete gdb;
}

TEST_CASE("api query_variant_calls direct DP and GT with PP", "[query_variant_calls_direct_DP_GT_with_PP]") {
  const std::vector<std::string> attributes = {"GT", "DP"};

  GenomicsDB* gdb = new GenomicsDB(workspace_PP, callset_mapping, vid_mapping_PP, reference_genome, attributes, 40);

  // Default query variant call without processor, should just print the calls
  gdb->query_variant_calls(array, {{0,1000000000}}, {{0,3}});

  NullVariantCallProcessor null_processor;
  gdb->query_variant_calls(null_processor, array, {{0,1000000000}}, {{0,3}});

  OneQueryIntervalProcessor one_query_interval_processor(attributes, true);
  gdb->query_variant_calls(one_query_interval_processor, array, {{0,1000000000}}, {{0,3}});
  gdb->query_variant_calls(one_query_interval_processor, array, {{0,1000000000}});
  gdb->query_variant_calls(one_query_interval_processor, array);

  TwoQueryIntervalsProcessor two_query_intervals_processor;
  gdb->query_variant_calls(two_query_intervals_processor, array, {{0,17000},{17000,18000}}, {{0,3}});
  gdb->query_variant_calls(two_query_intervals_processor, array, {{0,17000},{17000,18000}});

  delete gdb;
}

TEST_CASE("api query_variant_calls with json", "[query_variant_calls_with_json]") {
<<<<<<< HEAD
  GenomicsDB* gdb = new GenomicsDB(JSON_FILE, query_json, loader_json);
  gdb->query_variant_calls();

  OneQueryIntervalProcessor one_query_interval_processor;
  gdb->query_variant_calls(one_query_interval_processor);
  delete gdb;

  OneQueryIntervalProcessor another_query_interval_processor;
  gdb = new GenomicsDB(JSON_FILE, query_json, loader_json, 0);
  gdb->query_variant_calls(another_query_interval_processor);
  delete gdb;

  CHECK_THROWS_AS(new GenomicsDB(JSON_FILE, query_json, loader_json, 1), GenomicsDBConfigException);
}

/*TEST_CASE("api query_variant_calls with protobuf config", "[query_variant_calls_with_protobuf]") {
  genomicsdb_pb::ExportConfiguration export_config;
  GenomicsDBConfigBase::get_pb_fromp_query_json_file(&export_config, query_json);

  std::string query_pb_string;
  CHECK(export_config.SerializeToString(&query_pb_string));
  
  GenomicsDB* gdb = new GenomicsDB(PB_STRING, query_pb_string, loader_json);
=======
  GenomicsDB* gdb = new GenomicsDB(query_json, GenomicsDB::JSON_FILE, loader_json);
>>>>>>> b1280e53
  gdb->query_variant_calls();

  OneQueryIntervalProcessor one_query_interval_processor;
  gdb->query_variant_calls(one_query_interval_processor);
  delete gdb;

  OneQueryIntervalProcessor another_query_interval_processor;
<<<<<<< HEAD
  gdb = new GenomicsDB(PB_STRING, query_pb_string, loader_json, 0);
  gdb->query_variant_calls(another_query_interval_processor);
  delete gdb;

  CHECK_THROWS_AS(new GenomicsDB(PB_STRING, query_pb_string, loader_json, 1), GenomicsDBConfigException);
  }*/
=======
  gdb = new GenomicsDB(query_json, GenomicsDB::JSON_FILE, loader_json, 0);
  gdb->query_variant_calls(another_query_interval_processor);
  delete gdb;

  CHECK_THROWS_AS(new GenomicsDB(query_json, GenomicsDB::JSON_FILE, loader_json, 1), GenomicsDBConfigException);
}

TEST_CASE("api generate_vcf direct", "[query_generate_vcf_direct]") {
  TempDir temp_dir;
  GenomicsDB* gdb = new GenomicsDB(workspace, callset_mapping, vid_mapping, reference_genome, {"DP"}, 40);

  const std::string vcf_file1 = temp_dir.append("1.vcf.gz");
  gdb->generate_vcf(array, {{0,1000000000}}, {{0,3}}, vcf_file1);
  CHECK(TileDBUtils::is_file(vcf_file1));
  CHECK(!TileDBUtils::is_file(vcf_file1+".tbi"));

  gdb->generate_vcf(array, {{0,1000000000}}, {{0,3}}, vcf_file1, "z", true);
  CHECK(TileDBUtils::is_file(vcf_file1));
  CHECK(TileDBUtils::is_file(vcf_file1+".tbi"));

  CHECK_THROWS_AS(gdb->generate_vcf(array, {{0,1000000000}}, {{0,3}}, vcf_file1, "z", false), std::exception);

  const std::string vcf_file2 = temp_dir.append("3.vcf.gz");
  gdb->generate_vcf(array, {{0,13000}, {13000, 1000000000}}, {{0,3}}, vcf_file2, "z", true);
  CHECK(TileDBUtils::is_file(vcf_file2));
  CHECK(TileDBUtils::is_file(vcf_file2+".tbi"));

  delete gdb;
}

TEST_CASE("api generate_vcf with json", "[query_generate_with_json]") {
  TempDir temp_dir;
  GenomicsDB* gdb = new GenomicsDB(query_json, GenomicsDB::JSON_FILE, loader_json);

  const std::string vcf_file = temp_dir.append("1.vcf.gz");
  gdb->generate_vcf(vcf_file, "z", true);
  CHECK(TileDBUtils::is_file(vcf_file));
  CHECK(TileDBUtils::is_file(vcf_file+".tbi"));

  delete gdb;
}


TEST_CASE("api generate_vcf with json multiple threads", "[query_generate_with_json_multiple_threads]") {
  // Define a lambda expression
  auto test_genomicsdb_fn = [](int i) {
    TempDir temp_dir;
    GenomicsDB* gdb = new GenomicsDB(query_json, GenomicsDB::JSON_FILE, loader_json);
    const std::string vcf_file = temp_dir.append(std::to_string(i)+".vcf.gz");
    gdb->generate_vcf(vcf_file, "z", true);
    CHECK(TileDBUtils::is_file(vcf_file));
    CHECK(TileDBUtils::is_file(vcf_file+".tbi"));
    delete gdb;
  };

  int num_threads = 8;
  std::vector<std::thread> threads;
  for (auto i=0; i<num_threads; i++) {
    std::thread thread_object(test_genomicsdb_fn, i);
    threads.push_back(std::move(thread_object));
  }

  CHECK(num_threads == threads.size());

  for (auto i=0; i<num_threads; i++) {
    threads[i].join();
  }
}
>>>>>>> b1280e53
<|MERGE_RESOLUTION|>--- conflicted
+++ resolved
@@ -29,13 +29,9 @@
 
 #include "genomicsdb.h"
 #include "genomicsdb_config_base.h"
-<<<<<<< HEAD
-#include "genomicsdb_export_config.pb.h"
-=======
 #include "tiledb_utils.h"
 
 #include "test_base.h"
->>>>>>> b1280e53
 
 #include <iostream>
 #include <string>
@@ -56,27 +52,15 @@
   CHECK_THROWS_AS(new GenomicsDB("ws", "callset", empty_string, empty_string), std::exception);
   CHECK_THROWS_AS(new GenomicsDB("ws", "callset", "vid", empty_string), std::exception);
 
-<<<<<<< HEAD
-  // Constructor that allows configuration via json files
-  CHECK_THROWS_AS(new GenomicsDB(JSON_FILE, empty_string), std::exception);
-  CHECK_THROWS_AS(new GenomicsDB(JSON_FILE, empty_string, empty_string), std::exception);
-  CHECK_THROWS_AS(new GenomicsDB(JSON_FILE, empty_string, "loader_config.json"), std::exception);
-
-  // Constructor that allows configuration via pb strings
-  CHECK_THROWS_AS(new GenomicsDB(PB_STRING, empty_string), std::exception);
-  CHECK_THROWS_AS(new GenomicsDB(PB_STRING, empty_string, empty_string), std::exception);
-  CHECK_THROWS_AS(new GenomicsDB(PB_STRING, empty_string, "loader_config.json"), std::exception);
-=======
   // Constructor that allows json files for configuration
   CHECK_THROWS_AS(new GenomicsDB(empty_string), std::exception);
   CHECK_THROWS_AS(new GenomicsDB(empty_string, GenomicsDB::JSON_FILE), std::exception);
   CHECK_THROWS_AS(new GenomicsDB(empty_string, GenomicsDB::JSON_STRING, "loader_config.json"), std::exception);
   CHECK_THROWS_AS(new GenomicsDB(empty_string, GenomicsDB::PROTOBUF_BINARY_STRING, "loader_config.json"), std::exception);
->>>>>>> b1280e53
 
   // Check if there is an error message
   try {
-    new GenomicsDB(JSON_FILE, empty_string);
+    new GenomicsDB(empty_string);
     FAIL();
   } catch (GenomicsDBException& e) {
     REQUIRE(e.what());
@@ -153,10 +137,6 @@
   delete gdb;
 }
 
-<<<<<<< HEAD
-TEST_CASE("api query_variants with json", "[query_variants") {
-  GenomicsDB* gdb = new GenomicsDB(JSON_FILE, query_json, loader_json);
-=======
 TEST_CASE("api query_variants direct DP and GT", "[query_variants_DP_GT]") {
   GenomicsDB* gdb = new GenomicsDB(workspace, callset_mapping, vid_mapping, reference_genome, {"DP", "GT"}, 40);
   check_query_variants_results(gdb, array, gdb->query_variants(array, {{0,1000000000}}, {{0,3}}));
@@ -193,20 +173,12 @@
   CHECK(query_json_buffer_length > 0);
 
   GenomicsDB* gdb = new GenomicsDB(query_json_buffer, GenomicsDB::JSON_STRING, loader_json);
->>>>>>> b1280e53
   check_query_variants_results(gdb, array, gdb->query_variants());
   // Consolidation lock file created as shared posixfs optimization is not set by default
   std::cerr << consolidation_lock_file << std::endl;
   CHECK(TileDBUtils::is_file(consolidation_lock_file));
   delete gdb;
 
-<<<<<<< HEAD
-  gdb = new GenomicsDB(JSON_FILE, query_json, loader_json, 0);
-  check_query_variants_results(gdb, array, gdb->query_variants());
-  delete gdb;
-  
-  CHECK_THROWS_AS(new GenomicsDB(JSON_FILE, query_json, loader_json, 1), GenomicsDBConfigException);
-=======
   gdb = new GenomicsDB(query_json_buffer, GenomicsDB::JSON_STRING, loader_json, 0);
   check_query_variants_results(gdb, array, gdb->query_variants());
   delete gdb;
@@ -235,7 +207,6 @@
   }
 
   free(query_json_buffer);
->>>>>>> b1280e53
 }
 
 class NullVariantCallProcessor : public GenomicsDBVariantCallProcessor {
@@ -447,8 +418,7 @@
 }
 
 TEST_CASE("api query_variant_calls with json", "[query_variant_calls_with_json]") {
-<<<<<<< HEAD
-  GenomicsDB* gdb = new GenomicsDB(JSON_FILE, query_json, loader_json);
+  GenomicsDB* gdb = new GenomicsDB(query_json, GenomicsDB::JSON_FILE, loader_json);
   gdb->query_variant_calls();
 
   OneQueryIntervalProcessor one_query_interval_processor;
@@ -456,39 +426,6 @@
   delete gdb;
 
   OneQueryIntervalProcessor another_query_interval_processor;
-  gdb = new GenomicsDB(JSON_FILE, query_json, loader_json, 0);
-  gdb->query_variant_calls(another_query_interval_processor);
-  delete gdb;
-
-  CHECK_THROWS_AS(new GenomicsDB(JSON_FILE, query_json, loader_json, 1), GenomicsDBConfigException);
-}
-
-/*TEST_CASE("api query_variant_calls with protobuf config", "[query_variant_calls_with_protobuf]") {
-  genomicsdb_pb::ExportConfiguration export_config;
-  GenomicsDBConfigBase::get_pb_fromp_query_json_file(&export_config, query_json);
-
-  std::string query_pb_string;
-  CHECK(export_config.SerializeToString(&query_pb_string));
-  
-  GenomicsDB* gdb = new GenomicsDB(PB_STRING, query_pb_string, loader_json);
-=======
-  GenomicsDB* gdb = new GenomicsDB(query_json, GenomicsDB::JSON_FILE, loader_json);
->>>>>>> b1280e53
-  gdb->query_variant_calls();
-
-  OneQueryIntervalProcessor one_query_interval_processor;
-  gdb->query_variant_calls(one_query_interval_processor);
-  delete gdb;
-
-  OneQueryIntervalProcessor another_query_interval_processor;
-<<<<<<< HEAD
-  gdb = new GenomicsDB(PB_STRING, query_pb_string, loader_json, 0);
-  gdb->query_variant_calls(another_query_interval_processor);
-  delete gdb;
-
-  CHECK_THROWS_AS(new GenomicsDB(PB_STRING, query_pb_string, loader_json, 1), GenomicsDBConfigException);
-  }*/
-=======
   gdb = new GenomicsDB(query_json, GenomicsDB::JSON_FILE, loader_json, 0);
   gdb->query_variant_calls(another_query_interval_processor);
   delete gdb;
@@ -556,5 +493,4 @@
   for (auto i=0; i<num_threads; i++) {
     threads[i].join();
   }
-}
->>>>>>> b1280e53
+}