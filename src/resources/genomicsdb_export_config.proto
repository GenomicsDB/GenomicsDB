--- conflicted
+++ resolved
@@ -59,10 +59,7 @@
   required string data_source = 2;
   repeated string attributes = 3;
   optional bool is_vcf = 4 [default = true];
-<<<<<<< HEAD
-=======
   repeated string file_chromosomes = 5;
->>>>>>> cfe0f106
 }
 
 message ExportConfiguration {
