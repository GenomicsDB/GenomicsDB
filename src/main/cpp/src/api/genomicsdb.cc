--- conflicted
+++ resolved
@@ -34,12 +34,8 @@
 
 #include <iostream>
 #include <string>
-<<<<<<< HEAD
-#include "genomicsdb_export_config.pb.h"
-=======
 
 #include "broad_combined_gvcf.h"
->>>>>>> b1280e53
 #include "query_variants.h"
 #include "tiledb_utils.h"
 #include "timer.h"
@@ -90,6 +86,7 @@
   VERIFY(!vid_mapping_file.empty() && "Vid Mapping File cannot be empty");
 }
 
+
 GenomicsDB::GenomicsDB(const std::string& workspace,
                        const std::string& callset_mapping_file,
                        const std::string& vid_mapping_file,
@@ -97,7 +94,7 @@
                        const std::vector<std::string>attributes,
                        const uint64_t segment_size) {
   check(workspace, segment_size, callset_mapping_file, vid_mapping_file, reference_genome);
-  
+    
   // Create base query configuration
   m_query_config = new VariantQueryConfig();
 
@@ -117,21 +114,11 @@
   TO_VID_MAPPER(m_vid_mapper)->parse_callsets_json(callset_mapping_file, true);
 }
 
-<<<<<<< HEAD
-GenomicsDB::GenomicsDB(const genomicsdb_query_config_enum_t query_config_type,
-                       const std::string& query_configuration,
-                       const std::string& loader_configuration_json_file,
-                       const int concurrency_rank) : m_concurrency_rank(concurrency_rank) {
-  VERIFY(!query_configuration.empty() && "Specified query configuration cannot be empty");
-  VERIFY((query_config_type == JSON_FILE || query_config_type == PB_STRING)
-         && "Supported types are JSON_FILE(0) and PB_STRING(1)"); 
-=======
 GenomicsDB::GenomicsDB(const std::string& query_configuration,
                        const query_config_type_t query_configuration_type,
                        const std::string& loader_configuration_json_file,
                        const int concurrency_rank) : m_concurrency_rank(concurrency_rank) {
   VERIFY(!query_configuration.empty() && "Specified query configuration cannot be empty");
->>>>>>> b1280e53
 
   // Create base query configuration
   m_query_config = new VariantQueryConfig();
@@ -144,12 +131,6 @@
     query_config->update_from_loader(loader_config, concurrency_rank);
   }
 
-<<<<<<< HEAD
-  if (query_config_type == JSON_FILE) {
-    query_config->read_from_file(query_configuration, concurrency_rank);
-  } else {
-    query_config->read_from_PB_binary_string(query_configuration, concurrency_rank);
-=======
   switch (query_configuration_type) {
     case JSON_FILE:
       query_config->read_from_file(query_configuration, concurrency_rank); break;
@@ -159,7 +140,6 @@
       query_config->read_from_PB_binary_string(query_configuration, concurrency_rank); break;
     default:
       throw GenomicsDBException("Unsupported query configuration type specified to the GenomicsDB constructor");
->>>>>>> b1280e53
   }
 
   check(query_config->get_workspace(concurrency_rank),
@@ -167,9 +147,7 @@
         query_config->get_reference_genome());
 
   // Discard intervals not part of this partition
-  if (!loader_configuration_json_file.empty()) {
-    query_config->subset_query_column_ranges_based_on_partition(loader_config, concurrency_rank);
-  }
+  query_config->subset_query_column_ranges_based_on_partition(loader_config, concurrency_rank);
 
   // Create storage manager
   m_storage_manager = new VariantStorageManager(query_config->get_workspace(concurrency_rank), query_config->get_segment_size(), query_config->enable_shared_posixfs_optimizations());
@@ -231,12 +209,7 @@
                             create_genomic_field_types(query_config));
 }
 
-<<<<<<< HEAD
-
-GenomicsDBVariants GenomicsDB::query_variants() {    
-=======
 GenomicsDBVariants GenomicsDB::query_variants() {
->>>>>>> b1280e53
   VariantQueryConfig* query_config = TO_VARIANT_QUERY_CONFIG(m_query_config);
   const std::string& array = query_config->get_array_name(m_concurrency_rank);
   return GenomicsDBVariants(TO_GENOMICSDB_VARIANT_VECTOR(query_variants(array, query_config)),
@@ -290,13 +263,8 @@
 
 GenomicsDBVariantCalls GenomicsDB::query_variant_calls(GenomicsDBVariantCallProcessor& processor,
                                                        const std::string& array,
-<<<<<<< HEAD
-						       genomicsdb_ranges_t column_ranges,
-						       genomicsdb_ranges_t row_ranges) {  
-=======
                                                        genomicsdb_ranges_t column_ranges,
                                                        genomicsdb_ranges_t row_ranges) {
->>>>>>> b1280e53
   // Create Variant Config for given concurrency_rank
   VariantQueryConfig *base_query_config = TO_VARIANT_QUERY_CONFIG(m_query_config);
   VariantQueryConfig query_config(*base_query_config);
@@ -315,7 +283,7 @@
   return query_variant_calls(processor);
 }
 
-GenomicsDBVariantCalls GenomicsDB::query_variant_calls(GenomicsDBVariantCallProcessor& processor) { 
+GenomicsDBVariantCalls GenomicsDB::query_variant_calls(GenomicsDBVariantCallProcessor& processor) {
   VariantQueryConfig* query_config = TO_VARIANT_QUERY_CONFIG(m_query_config);
   const std::string& array = query_config->get_array_name(m_concurrency_rank);
   genomicsdb_ranges_t column_ranges = query_config->get_query_column_ranges(m_concurrency_rank);
