--- conflicted
+++ resolved
@@ -722,26 +722,18 @@
       auto& vec = ptr->get();
       if (curr_result_size + vec.size() > m_concatenation_result.size())
         m_concatenation_result.resize(curr_result_size+vec.size());
-<<<<<<< HEAD
 #if !defined(__clang__)
+      /* suppress gcc warnings for now:
+         src/main/cpp/include/utils/headers.h:56:54: warning: ‘void* memcpy(void*, const void*, size_t)’ writing to an object of type ‘__gnu_cxx::__alloc_traits<std::allocator<std::__cxx11::basic_string<char> >, std::__cxx11::basic_string<char> >::value_type’ {aka ‘class std::__cxx11::basic_string<char>’} with no trivial copy-assignment; use copy-assignment or copy-initialization instead [-Wclass-memaccess] */
 #  pragma GCC diagnostic push
 #  pragma GCC diagnostic ignored "-Wclass-memaccess"
 #endif
-=======
-#pragma GCC diagnostic push
-#pragma GCC diagnostic ignored "-Wclass-memaccess"
->>>>>>> 9f0a6900
-      /* suppress gcc warnings for now:
-         src/main/cpp/include/utils/headers.h:56:54: warning: ‘void* memcpy(void*, const void*, size_t)’ writing to an object of type ‘__gnu_cxx::__alloc_traits<std::allocator<std::__cxx11::basic_string<char> >, std::__cxx11::basic_string<char> >::value_type’ {aka ‘class std::__cxx11::basic_string<char>’} with no trivial copy-assignment; use copy-assignment or copy-initialization instead [-Wclass-memaccess] */
       memcpy_s(&(m_concatenation_result[curr_result_size]), vec.size()*sizeof(DataType), &(vec[0]),
 	  vec.size()*sizeof(DataType));
-<<<<<<< HEAD
+
 #if !defined(__clang__)
 #  pragma GCC diagnostic pop
 #endif
-=======
-#pragma GCC diagnostic pop
->>>>>>> 9f0a6900
       curr_result_size += vec.size();
     }
   }
@@ -813,7 +805,6 @@
     //Valid field in a valid call
     if (curr_call.is_valid() && field_ptr.get() && field_ptr->is_valid()) {
       assert(field_ptr->get_raw_pointer());
-<<<<<<< HEAD
 #if !defined(__clang__)
 #  pragma GCC diagnostic push
 #  pragma GCC diagnostic ignored "-Wclass-memaccess"
@@ -823,13 +814,6 @@
 #if !defined(__clang__)
 #  pragma GCC diagnostic pop
 #endif
-=======
-#pragma GCC diagnostic push
-#pragma GCC diagnostic ignored "-Wclass-memaccess"
-      memcpy_s(&(m_extended_field_vector[extended_field_vector_idx]), field_ptr->length()*sizeof(DataType),
-               field_ptr->get_raw_pointer(), field_ptr->length()*sizeof(DataType));
-#pragma GCC diagnostic pop
->>>>>>> 9f0a6900
       num_elements_inserted = field_ptr->length();
       extended_field_vector_idx += num_elements_inserted;
     }
