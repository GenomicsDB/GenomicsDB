/**
 * The MIT License (MIT)
 * Copyright (c) 2016-2017 Intel Corporation
 *
 * Permission is hereby granted, free of charge, to any person obtaining a copy of 
 * this software and associated documentation files (the "Software"), to deal in 
 * the Software without restriction, including without limitation the rights to 
 * use, copy, modify, merge, publish, distribute, sublicense, and/or sell copies of 
 * the Software, and to permit persons to whom the Software is furnished to do so, 
 * subject to the following conditions:
 *
 * The above copyright notice and this permission notice shall be included in all 
 * copies or substantial portions of the Software.
 *
 * THE SOFTWARE IS PROVIDED "AS IS", WITHOUT WARRANTY OF ANY KIND, EXPRESS OR
 * IMPLIED, INCLUDING BUT NOT LIMITED TO THE WARRANTIES OF MERCHANTABILITY, FITNESS 
 * FOR A PARTICULAR PURPOSE AND NONINFRINGEMENT. IN NO EVENT SHALL THE AUTHORS OR 
 * COPYRIGHT HOLDERS BE LIABLE FOR ANY CLAIM, DAMAGES OR OTHER LIABILITY, WHETHER 
 * IN AN ACTION OF CONTRACT, TORT OR OTHERWISE, ARISING FROM, OUT OF OR IN 
 * CONNECTION WITH THE SOFTWARE OR THE USE OR OTHER DEALINGS IN THE SOFTWARE.
*/

#include "genomicsdb_bcf_generator.h"
#include "json_config.h"

unsigned GenomicsDBBCFGenerator_NUM_ENTRIES_IN_CIRCULAR_BUFFER=1u;

GenomicsDBBCFGenerator::GenomicsDBBCFGenerator(const std::string& loader_config_file, const std::string& query_config_file,
    const char* chr, const int start, const int end,
    int my_rank, size_t buffer_capacity, size_t tiledb_segment_size, const char* output_format,
    const bool produce_header_only,
    const bool use_missing_values_only_not_vector_end, const bool keep_idx_fields_in_bcf_header)
  : m_buffer_control(GenomicsDBBCFGenerator_NUM_ENTRIES_IN_CIRCULAR_BUFFER),
  m_vcf_adapter(buffer_capacity, false, keep_idx_fields_in_bcf_header),
  m_produce_header_only(produce_header_only)
#ifdef DO_PROFILING
    , m_timer()
#endif
{
  m_done = false;
  //Buffer sizing
  m_buffers.resize(GenomicsDBBCFGenerator_NUM_ENTRIES_IN_CIRCULAR_BUFFER, RWBuffer(buffer_capacity+32768u)); //pad buffer to minimize reallocations
  //Parse loader JSON file
  //If the loader JSON is not specified, vid_mapping_file and callset_mapping_file must be specified in the query JSON
  if(!(loader_config_file.empty()))
  {
    JSONLoaderConfig loader_config;
    loader_config.read_from_file(loader_config_file, &m_vid_mapper, my_rank);
  }
  //Parse query JSON file
  JSONVCFAdapterQueryConfig bcf_scan_config;
  bcf_scan_config.read_from_file(query_config_file, m_query_config, m_vcf_adapter, &m_vid_mapper, output_format, my_rank, buffer_capacity);
  //Specified chromosome and start end
  if(chr && strlen(chr) > 0u)
  {
    ContigInfo contig_info;
    auto found_contig = m_vid_mapper.get_contig_info(chr, contig_info);
    if(!found_contig)
      throw GenomicsDBJNIException(std::string("Could not find TileDB column interval for contig: ")+chr);
    int64_t column_begin = contig_info.m_tiledb_column_offset + static_cast<int64_t>(start) - 1; //since VCF positions are 1 based
    int64_t column_end = contig_info.m_tiledb_column_offset + static_cast<int64_t>(end) - 1; //since VCF positions are 1 based
    m_query_config.set_column_interval_to_query(column_begin, column_end);
  }
<<<<<<< HEAD
  m_storage_manager = new VariantStorageManager(static_cast<JSONBasicQueryConfig&>(bcf_scan_config).get_workspace(my_rank), tiledb_segment_size);
  m_scan_state = new VariantQueryProcessorScanState();
=======
  m_storage_manager = new VariantStorageManager(static_cast<JSONBasicQueryConfig&>(bcf_scan_config).get_workspace(my_rank),
      static_cast<JSONBasicQueryConfig&>(bcf_scan_config).get_segment_size());
>>>>>>> d8d4b467
  m_query_processor = new VariantQueryProcessor(m_storage_manager,
      static_cast<JSONBasicQueryConfig&>(bcf_scan_config).get_array_name(my_rank),
      m_vid_mapper);
  m_query_processor->do_query_bookkeeping(m_query_processor->get_array_schema(), m_query_config, m_vid_mapper, true);
  //Must set buffer before constructing BroadCombinedGVCFOperator
  set_write_buffer();
  m_combined_bcf_operator = new BroadCombinedGVCFOperator(m_vcf_adapter, m_vid_mapper, m_query_config,
      bcf_scan_config.get_max_diploid_alt_alleles_that_can_be_genotyped(), use_missing_values_only_not_vector_end);
  if(produce_header_only)
    m_scan_state->set_done(true);
  else
  {
    m_query_column_interval_idx = 0u;
    m_query_processor->scan_and_operate(m_query_processor->get_array_descriptor(), m_query_config, *m_combined_bcf_operator, m_query_column_interval_idx,
        true, m_scan_state);
  }
#ifdef DO_PROFILING
  m_timer.stop();
#endif
}

GenomicsDBBCFGenerator::~GenomicsDBBCFGenerator()
{
  //Delete iterator before storage manager is deleted
  if(m_scan_state.get_iterator())
  {
    delete m_scan_state.get_iterator();
    m_scan_state.set_iterator(0);
  }
  m_buffers.clear();
  if(m_combined_bcf_operator)
    delete m_combined_bcf_operator;
  m_combined_bcf_operator = 0;
  if (m_scan_state)
    delete m_scan_state;
  m_scan_state = 0;
  if(m_query_processor)
    delete m_query_processor;
  m_query_processor = 0;
  if(m_storage_manager)
    delete m_storage_manager;
  m_storage_manager = 0;
#ifdef DO_PROFILING
  m_timer.print("GenomicsDBBCFGenerator", std::cerr);
#endif
}

void GenomicsDBBCFGenerator::produce_next_batch()
{
  if(m_done)
    return;
  auto num_bytes_produced = 0ull;
  while(num_bytes_produced == 0u)
  {
    if(m_scan_state->end())
    {
      ++m_query_column_interval_idx;
      if(m_produce_header_only || 
          m_query_column_interval_idx >= m_query_config.get_num_column_intervals())
      {
        reset_read_buffer();
        m_done = true;
        return;
      }
      m_scan_state->reset();
    }
    reset_read_buffer();
    set_write_buffer();
    m_query_processor->scan_and_operate(m_query_processor->get_array_descriptor(), m_query_config, *m_combined_bcf_operator, m_query_column_interval_idx,
        true, m_scan_state);
    num_bytes_produced = m_buffers[m_buffer_control.get_read_idx()].m_num_valid_bytes;
  }
}

size_t GenomicsDBBCFGenerator::read_and_advance(uint8_t* dst, size_t offset, size_t n)
{
#ifdef DO_PROFILING
  m_timer.start();
#endif
  auto total_bytes_advanced = 0ull;
  if(n == SIZE_MAX)
    produce_next_batch();
  else
    while(total_bytes_advanced < n && m_buffer_control.get_num_entries_with_valid_data() > 0u)
    {
      auto& curr_buffer = m_buffers[m_buffer_control.get_read_idx()];
      //Minimum of space left in buffer and #bytes to fetch
      auto num_bytes_in_curr_buffer = std::min<size_t>(n-total_bytes_advanced, curr_buffer.get_num_remaining_bytes());
      if(dst)
        memcpy(dst+offset+total_bytes_advanced, &(curr_buffer.m_buffer[curr_buffer.m_next_read_idx]), num_bytes_in_curr_buffer);
      //Advance marker
      curr_buffer.m_next_read_idx += num_bytes_in_curr_buffer;
      total_bytes_advanced += num_bytes_in_curr_buffer;
      //Reached end of buffer
      if(curr_buffer.m_next_read_idx >= curr_buffer.m_num_valid_bytes)
        produce_next_batch();
    }
#ifdef DO_PROFILING
  m_timer.stop();
#endif
  return total_bytes_advanced;
}

uint8_t GenomicsDBBCFGenerator::read_next_byte()
{
  uint8_t tmp;
  auto num_bytes_read = read_and_advance(&tmp, 0u, 1u);
  return (num_bytes_read > 0u) ? tmp : -1;
}

void GenomicsDBBCFGenerator::set_write_buffer()
{
  m_vcf_adapter.set_buffer(m_buffers[m_buffer_control.get_write_idx()]);
  m_buffer_control.advance_write_idx();
}

void GenomicsDBBCFGenerator::reset_read_buffer()
{
  auto& curr_buffer = m_buffers[m_buffer_control.get_read_idx()];
  curr_buffer.m_next_read_idx = 0ull;
  curr_buffer.m_num_valid_bytes = 0ull;
  m_buffer_control.advance_read_idx();
}<|MERGE_RESOLUTION|>--- conflicted
+++ resolved
@@ -61,13 +61,9 @@
     int64_t column_end = contig_info.m_tiledb_column_offset + static_cast<int64_t>(end) - 1; //since VCF positions are 1 based
     m_query_config.set_column_interval_to_query(column_begin, column_end);
   }
-<<<<<<< HEAD
-  m_storage_manager = new VariantStorageManager(static_cast<JSONBasicQueryConfig&>(bcf_scan_config).get_workspace(my_rank), tiledb_segment_size);
-  m_scan_state = new VariantQueryProcessorScanState();
-=======
   m_storage_manager = new VariantStorageManager(static_cast<JSONBasicQueryConfig&>(bcf_scan_config).get_workspace(my_rank),
       static_cast<JSONBasicQueryConfig&>(bcf_scan_config).get_segment_size());
->>>>>>> d8d4b467
+  m_scan_state = new VariantQueryProcessorScanState();
   m_query_processor = new VariantQueryProcessor(m_storage_manager,
       static_cast<JSONBasicQueryConfig&>(bcf_scan_config).get_array_name(my_rank),
       m_vid_mapper);
@@ -92,10 +88,10 @@
 GenomicsDBBCFGenerator::~GenomicsDBBCFGenerator()
 {
   //Delete iterator before storage manager is deleted
-  if(m_scan_state.get_iterator())
+  if(m_scan_state->get_iterator())
   {
-    delete m_scan_state.get_iterator();
-    m_scan_state.set_iterator(0);
+    delete m_scan_state->get_iterator();
+    m_scan_state->set_iterator(0);
   }
   m_buffers.clear();
   if(m_combined_bcf_operator)
