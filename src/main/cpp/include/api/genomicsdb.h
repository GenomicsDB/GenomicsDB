/**
 * @file genomicsdb.h
 *
 * @section LICENSE
 *
 * The MIT License (MIT)
 *
 * Copyright (c) 2019-2020 Omics Data Automation, Inc.
 *
 * Permission is hereby granted, free of charge, to any person obtaining a copy of
 * this software and associated documentation files (the "Software"), to deal in
 * the Software without restriction, including without limitation the rights to
 * use, copy, modify, merge, publish, distribute, sublicense, and/or sell copies of
 * the Software, and to permit persons to whom the Software is furnished to do so,
 * subject to the following conditions:
 *
 * The above copyright notice and this permission notice shall be included in all
 * copies or substantial portions of the Software.
 *
 * THE SOFTWARE IS PROVIDED "AS IS", WITHOUT WARRANTY OF ANY KIND, EXPRESS OR
 * IMPLIED, INCLUDING BUT NOT LIMITED TO THE WARRANTIES OF MERCHANTABILITY, FITNESS
 * FOR A PARTICULAR PURPOSE AND NONINFRINGEMENT. IN NO EVENT SHALL THE AUTHORS OR
 * COPYRIGHT HOLDERS BE LIABLE FOR ANY CLAIM, DAMAGES OR OTHER LIABILITY, WHETHER
 * IN AN ACTION OF CONTRACT, TORT OR OTHERWISE, ARISING FROM, OUT OF OR IN
 * CONNECTION WITH THE SOFTWARE OR THE USE OR OTHER DEALINGS IN THE SOFTWARE.
 *
 * @section DESCRIPTION
 *
 * Header file to an experimental general GenomicsDB query interface.
 *
 **/

#ifndef GENOMICSDB_H
#define GENOMICSDB_H

#include "genomicsdb_exception.h"

#include <map>
#include <memory>
#include <sstream>
#include <stdint.h>
#include <string>
#include <typeindex>
#include <typeinfo>
#include <vector>

// Override project visibility set to hidden for api
#if (defined __GNUC__ && __GNUC__ >= 4) || defined __INTEL_COMPILER
#  define GENOMICSDB_EXPORT __attribute__((visibility("default")))
#else
#  define GENOMICSDB_EXPORT
#endif

GENOMICSDB_EXPORT std::string genomicsdb_version();

typedef std::pair<uint64_t, uint64_t> interval_t;

typedef struct genomic_interval_t {
  std::string contig_name;
  interval_t interval;
  genomic_interval_t(std::string contig_name, interval_t interval) {
    this->contig_name = contig_name;
    this->interval = interval;
  }
} genomic_interval_t;

typedef struct genomic_field_type_t {
  std::type_index type_idx = std::type_index(typeid(char));
  bool is_fixed_num_elements = true;
  size_t num_elements;
  size_t num_dimensions;
  bool contains_phase_info;
  genomic_field_type_t(std::type_index type_idx, bool is_fixed_num_elements, size_t num_elements, size_t num_dimensions, bool contains_phase_info) {
    this->type_idx = type_idx;
    this->is_fixed_num_elements = is_fixed_num_elements;
    this->num_elements = num_elements;
    this->num_dimensions = num_dimensions;
    this->contains_phase_info = contains_phase_info;
  }
  inline bool is_int() const {
    return type_idx == std::type_index(typeid(int));
  }
  inline bool is_float() const {
    return type_idx == std::type_index(typeid(float));
  }
  inline bool is_char() const {
    return (type_idx == std::type_index(typeid(char))) && is_fixed_num_elements;
  }
  inline bool is_string() const {
    return (type_idx == std::type_index(typeid(char))) && !is_fixed_num_elements;
  }
  inline bool contains_phase_information() const {
    return contains_phase_info;
  }
} genomic_field_type_t;

typedef struct genomic_field_t {
  std::string name;
  const void* ptr;
  size_t num_elements;
  genomic_field_t(std::string name, const void* ptr, size_t num_elements) {
    this->name = name;
    this->ptr = ptr;
    this->num_elements = num_elements;
  }
  size_t get_num_elements() const {
    return num_elements;
  }
  inline void check_offset(uint64_t offset) const {
     if (offset >= num_elements) {
       throw GenomicsDBException("Genomic Field="+name+" offset="+std::to_string(offset)+" greater than number of elements");
    }
  }
  inline int int_value_at(uint64_t offset) const {
    check_offset(offset);
    return *(reinterpret_cast<int *>(const_cast<void *>(ptr)) + offset);
  }
  inline float float_value_at(uint64_t offset) const {
    check_offset(offset);
    return *(reinterpret_cast<float *>(const_cast<void *>(ptr)) + offset);
  }
  inline char char_value_at(uint64_t offset) const {
    check_offset(offset);
    return *(reinterpret_cast<char *>(const_cast<void *>(ptr)) + offset);
  }
  inline std::string str_value() const {
    return std::string(reinterpret_cast<const char *>(ptr)).substr(0, num_elements);
  }
  GENOMICSDB_EXPORT std::string recombine_ALT_value(std::string separator=", ") const;
  GENOMICSDB_EXPORT std::string combine_GT_vector(const genomic_field_type_t& field_type) const;
  std::string to_string(uint64_t offset, const genomic_field_type_t& field_type) const {
    if (field_type.is_int()) {
      return std::to_string(int_value_at(offset));
    } else if (field_type.is_float()) {
      return std::to_string(float_value_at(offset));
    } else if (field_type.is_char()) {
      return std::to_string(char_value_at(offset));
    } else {
      return "";
    }
  }
  std::string to_string(const genomic_field_type_t& field_type, std::string separator=", ") const {
    if (field_type.is_string()) {
      if (name.compare("ALT") == 0) {
        return recombine_ALT_value();
      }
      return str_value();
    } else if (num_elements == 1) {
      return to_string(0, field_type);
    } else if (name.compare("GT") == 0) {
      return combine_GT_vector(field_type);
    } else {
      std::string output;
      for (auto i=0ul; i<num_elements; i++) {
        output = output + to_string(i, field_type);
        if (i<num_elements-1) {
          output = output + separator;
        }
      }
      return "[" + output + "]";
    }
  }
} genomic_field_t;


// Opaque data structure to Variant - see src/main/cpp/include/genomicsdb/variant.h
// Similar to GAVariant in GA4GH API
typedef struct genomicsdb_variant_t genomicsdb_variant_t;

// Opaque data structure to VariantCall
// Similar to GACall in GA4GH API. Stores info about 1 CallSet/row for a given position
typedef struct genomicsdb_variant_call_t genomicsdb_variant_call_t;

// Data structure to query a subset of ranges, can represent either column or row ranges
// TODO: This should change to uint64_t
typedef std::vector<std::pair<int64_t, int64_t>> genomicsdb_ranges_t;

// Default Segment Size in bytes = 10MB
#define DEFAULT_SEGMENT_SIZE 10u*1024u*1024u
#define SCAN_FULL {{0, INT64_MAX-1}}
#define ALL_ATTRIBUTES {}

template<typename T>
class GenomicsDBResults {
 public:
  GenomicsDBResults(std::vector<T>* results, std::map<std::string, genomic_field_type_t> genomic_field_types)
      : m_results(results), m_current_pos(0),
        m_genomic_field_types(std::make_shared<std::map<std::string, genomic_field_type_t>>(std::move(genomic_field_types))) {};
  ~GenomicsDBResults() { free(); };
  const std::shared_ptr<std::map<std::string, genomic_field_type_t>> get_genomic_field_types() const {
    return m_genomic_field_types;
  }
  const genomic_field_type_t get_genomic_field_type(const std::string& name) const {
    if (m_genomic_field_types->find(name) != m_genomic_field_types->end()) {
      return m_genomic_field_types->at(name);
    } else {
      throw GenomicsDBException("Genomic Field="+name+" does not seem to have an associated type");
    }
  }
  GENOMICSDB_EXPORT std::size_t size() const noexcept;
  GENOMICSDB_EXPORT const T* at(std::size_t pos);
  inline const T* next() { return at(m_current_pos++); };
 private:
  GENOMICSDB_EXPORT void free();
  std::vector<T>* m_results;
  std::size_t m_current_pos;
  std::shared_ptr<std::map<std::string, genomic_field_type_t>> m_genomic_field_types;
};

// Specializations for the GenomicsDBResults Template
typedef GenomicsDBResults<genomicsdb_variant_t> GenomicsDBVariants;
typedef GenomicsDBResults<genomicsdb_variant_call_t> GenomicsDBVariantCalls;

class GENOMICSDB_EXPORT GenomicsDBVariantCallProcessor {
 public:
  GenomicsDBVariantCallProcessor() {};
  void initialize(std::map<std::string, genomic_field_type_t> genomic_field_types) {
    m_genomic_field_types = std::make_shared<std::map<std::string, genomic_field_type_t>>(std::move(genomic_field_types));
  }
  const std::shared_ptr<std::map<std::string, genomic_field_type_t>> get_genomic_field_types() const {
    return m_genomic_field_types;
  }
  const genomic_field_type_t get_genomic_field_type(const std::string& name) const {
    if (m_genomic_field_types->find(name) != m_genomic_field_types->end()) {
      return m_genomic_field_types->at(name);
    } else {
      throw GenomicsDBException("Genomic Field="+name+" does not seem to have an associated type");
    }
  }
  virtual void process(const interval_t& interval);
  virtual void process(const std::string& sample_name,
                       const int64_t* coordinates,
                       const genomic_interval_t& genomic_interval,
                       const std::vector<genomic_field_t>& genomic_fields);
 private:
  std::shared_ptr<std::map<std::string, genomic_field_type_t>> m_genomic_field_types;
};

typedef enum { 
    JSON_FILE = 0,
    PB_STRING = 1
} genomicsdb_query_config_enum_t;

// Forward Declarations for keeping Variant* classes opaque
class Variant;
class VariantCall;
class VariantQueryConfig;

/**
 * Experimental Query Interface to GenomicsDB for Arrays partitioned by columns
 * Concurrency support is provided via query json files for now - see 
 *     https://github.com/GenomicsDB/GenomicsDB/wiki/Querying-GenomicsDB#json-configuration-file-for-a-query
 *     https://github.com/GenomicsDB/GenomicsDB/wiki/MPI-with-GenomicsDB
 */
class GenomicsDB {
 public:
<<<<<<< HEAD
=======
  enum GENOMICSDB_EXPORT query_config_type_t { JSON_FILE=0, JSON_STRING=1, PROTOBUF_BINARY_STRING=2 };
>>>>>>> b1280e53

  /**
   * Constructor to the GenomicsDB Query API
   *   workspace
   *   callset_mapping_file
   *   vid_mapping_file
   *   reference_genome
   *   attributes, optional 
   *   segment_size, optional
   * Throws GenomicsDBException
   */
  GENOMICSDB_EXPORT GenomicsDB(const std::string& workspace,
             const std::string& callset_mapping_file,
             const std::string& vid_mapping_file,
             const std::string& reference_genome,
             const std::vector<std::string>attributes = ALL_ATTRIBUTES,
             const uint64_t segment_size = DEFAULT_SEGMENT_SIZE);

  /**
<<<<<<< HEAD
   * Constructor to the GenomicsDB Query API with configuration json/pb files/strings
   *   query_config_type, can be JSON_FILE or PB_STRING
   *   query_config
   *   loader_config_json_file, optional
   *   concurrency_rank, optional 
=======
   * Constructor to the GenomicsDB Query API with configuration json files
   *   query_configuration - describe the query configuration in either a JSON file or string
   *   query_configuration_type - type of query configuration, could be a JSON_FILE or JSON_STRING
   *   loader_config_json_file, optional - describe the loader configuration in a JSON file.
   *           If a configuration key exists in both the query and the loader configuration, the query
   *           configuration takes precedence
   *   concurrency_rank, optional - if greater than 0, 
>>>>>>> b1280e53
   *           the constraints(workspace, array, column and row ranges) are surmised
   *           using the rank as an index into their corresponding vectors
   * Throws GenomicsDBException
   */
<<<<<<< HEAD
  GENOMICSDB_EXPORT GenomicsDB(const genomicsdb_query_config_enum_t query_config_type,
                               const std::string& query_config,
                               const std::string& loader_config_json_file = std::string(),
                               const int concurrency_rank=0);

=======
  GENOMICSDB_EXPORT GenomicsDB(const std::string& query_configuration,
                               const query_config_type_t query_configuration_type = JSON_FILE,
                               const std::string& loader_configuration_json_file = std::string(),
                               const int concurrency_rank=0);
>>>>>>> b1280e53
  /**
   * Destructor
   */
  GENOMICSDB_EXPORT ~GenomicsDB();

  /**
   * Query GenomicsDB array for variants constrained by column and row ranges.
   * Variants are similar to GAVariant in GA4GH API
   *   array
   *   column_ranges, optional
   *   row_ranges, optional
   */
  GENOMICSDB_EXPORT GenomicsDBVariants query_variants(const std::string& array,
                                                      genomicsdb_ranges_t column_ranges=SCAN_FULL,
                                                      genomicsdb_ranges_t row_ranges={});

  /**
   * Query using set configuration for variants. Useful when using parallelism paradigms(MPI, Intel TBB)
   * Variants are similar to GAVariant in GA4GH API
   */
  GENOMICSDB_EXPORT GenomicsDBVariants  query_variants();

  /**
   * Query the array for variant calls constrained by the column and row ranges.
   * Variant Calls are similar to GACall in GA4GH API.
   *   array
   *   column_ranges, optional
   *   row_ranges, optional
   */
  GENOMICSDB_EXPORT GenomicsDBVariantCalls query_variant_calls(const std::string& array,
                                                               genomicsdb_ranges_t column_ranges=SCAN_FULL,
                                                               genomicsdb_ranges_t row_ranges={});

  /**
   * Query the array for variant calls constrained by the column and row ranges.
   * Variant Calls are similar to GACall in GA4GH API.
   *   array
   *   column_ranges, optional
   *   row_ranges, optional
   */
  GENOMICSDB_EXPORT GenomicsDBVariantCalls query_variant_calls(GenomicsDBVariantCallProcessor& processor,
                                                               const std::string& array,
                                                               genomicsdb_ranges_t column_ranges=SCAN_FULL,
                                                               genomicsdb_ranges_t row_ranges={});
 
  /**
   * Query using set configuration for variant calls. Useful when using parallelism paradigms(MPI, Intel TBB)
   * Variant Calls are similar to GACall in GA4GH API.
   */
  GENOMICSDB_EXPORT GenomicsDBVariantCalls query_variant_calls();

  /**
   * Query using set configuration for variant calls. Useful when using parallelism paradigms(MPI, Intel TBB)
   * Variant Calls are similar to GACall in GA4GH API.
   */
  GENOMICSDB_EXPORT GenomicsDBVariantCalls query_variant_calls(GenomicsDBVariantCallProcessor& processor);

  GENOMICSDB_EXPORT void generate_vcf(const std::string& array,
                                 genomicsdb_ranges_t column_ranges,
                                 genomicsdb_ranges_t row_ranges,
                                 const std::string& output = "",
                                 const std::string& output_format = "",
                                 bool overwrite = false);

  GENOMICSDB_EXPORT void generate_vcf(const std::string& output = "",
                                      const std::string& output_format = "",
                                      bool overwrite = false);

  /**
   * Utility template functions to extract information from Variant and VariantCall classes
   */
  GENOMICSDB_EXPORT interval_t get_interval(const genomicsdb_variant_t* variant);
  GENOMICSDB_EXPORT interval_t get_interval(const genomicsdb_variant_call_t* variant_call);

  GENOMICSDB_EXPORT genomic_interval_t get_genomic_interval(const genomicsdb_variant_t* variant);
  GENOMICSDB_EXPORT genomic_interval_t get_genomic_interval(const genomicsdb_variant_call_t* variant_call);

  GENOMICSDB_EXPORT std::vector<genomic_field_t> get_genomic_fields(const std::string& array, const genomicsdb_variant_t* variant);
  GENOMICSDB_EXPORT std::vector<genomic_field_t> get_genomic_fields(const std::string& array, const genomicsdb_variant_call_t* variant_call);

  GENOMICSDB_EXPORT GenomicsDBVariantCalls get_variant_calls(const std::string& array, const genomicsdb_variant_t* variant);

  GENOMICSDB_EXPORT int64_t get_row(const genomicsdb_variant_call_t* variant_call);
  
 private:
  std::vector<Variant>*  query_variants(const std::string& array,
                                        VariantQueryConfig *query_config);
  std::vector<VariantCall>* query_variant_calls(const std::string& array,
                                                VariantQueryConfig *query_config,
                                                GenomicsDBVariantCallProcessor& processor);
  void generate_vcf(const std::string& array,
                    VariantQueryConfig* query_config,
                    const std::string& output,
                    const std::string& output_format,
                    bool overwrite);

  VariantQueryConfig* get_query_config_for(const std::string& array);

  void* m_storage_manager = nullptr; // Pointer to VariantStorageManager instance
  void* m_vid_mapper = nullptr;      // Pointer to VidMapper instance
  void* m_query_config = nullptr;    // Pointer to a base VariantQueryConfig instance

  int m_concurrency_rank = 0;

  //TODO: Get VariantFields to have names instead of indices at the point of building the data structure, so
  //      we don't have to maintain m_query_configs_map
  // Associate array names with VariantQueryConfig 
  std::map<std::string, VariantQueryConfig> m_query_configs_map; 
};

// genomicsdb_variant_t specialization of GenomicsDBResults template
template<>
GENOMICSDB_EXPORT std::size_t GenomicsDBResults<genomicsdb_variant_t>::size() const noexcept;
template<>
GENOMICSDB_EXPORT const genomicsdb_variant_t* GenomicsDBResults<genomicsdb_variant_t>::at(std::size_t pos);
template<>
GENOMICSDB_EXPORT void GenomicsDBResults<genomicsdb_variant_t>::free();

// genomicsdb_variant_call_t specialization for the GenomicsDBResults template
template<>
GENOMICSDB_EXPORT std::size_t GenomicsDBResults<genomicsdb_variant_call_t>::size() const noexcept;
template<>
GENOMICSDB_EXPORT const genomicsdb_variant_call_t* GenomicsDBResults<genomicsdb_variant_call_t>::at(std::size_t pos);
template<>
GENOMICSDB_EXPORT void GenomicsDBResults<genomicsdb_variant_call_t>::free();


#endif /* GENOMICSDB_H */<|MERGE_RESOLUTION|>--- conflicted
+++ resolved
@@ -236,11 +236,6 @@
   std::shared_ptr<std::map<std::string, genomic_field_type_t>> m_genomic_field_types;
 };
 
-typedef enum { 
-    JSON_FILE = 0,
-    PB_STRING = 1
-} genomicsdb_query_config_enum_t;
-
 // Forward Declarations for keeping Variant* classes opaque
 class Variant;
 class VariantCall;
@@ -254,10 +249,7 @@
  */
 class GenomicsDB {
  public:
-<<<<<<< HEAD
-=======
   enum GENOMICSDB_EXPORT query_config_type_t { JSON_FILE=0, JSON_STRING=1, PROTOBUF_BINARY_STRING=2 };
->>>>>>> b1280e53
 
   /**
    * Constructor to the GenomicsDB Query API
@@ -277,13 +269,6 @@
              const uint64_t segment_size = DEFAULT_SEGMENT_SIZE);
 
   /**
-<<<<<<< HEAD
-   * Constructor to the GenomicsDB Query API with configuration json/pb files/strings
-   *   query_config_type, can be JSON_FILE or PB_STRING
-   *   query_config
-   *   loader_config_json_file, optional
-   *   concurrency_rank, optional 
-=======
    * Constructor to the GenomicsDB Query API with configuration json files
    *   query_configuration - describe the query configuration in either a JSON file or string
    *   query_configuration_type - type of query configuration, could be a JSON_FILE or JSON_STRING
@@ -291,23 +276,14 @@
    *           If a configuration key exists in both the query and the loader configuration, the query
    *           configuration takes precedence
    *   concurrency_rank, optional - if greater than 0, 
->>>>>>> b1280e53
    *           the constraints(workspace, array, column and row ranges) are surmised
    *           using the rank as an index into their corresponding vectors
    * Throws GenomicsDBException
    */
-<<<<<<< HEAD
-  GENOMICSDB_EXPORT GenomicsDB(const genomicsdb_query_config_enum_t query_config_type,
-                               const std::string& query_config,
-                               const std::string& loader_config_json_file = std::string(),
-                               const int concurrency_rank=0);
-
-=======
   GENOMICSDB_EXPORT GenomicsDB(const std::string& query_configuration,
                                const query_config_type_t query_configuration_type = JSON_FILE,
                                const std::string& loader_configuration_json_file = std::string(),
                                const int concurrency_rank=0);
->>>>>>> b1280e53
   /**
    * Destructor
    */
