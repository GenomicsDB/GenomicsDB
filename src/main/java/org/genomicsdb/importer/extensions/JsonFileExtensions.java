--- conflicted
+++ resolved
@@ -57,19 +57,11 @@
      */
     default void writeCallsetMapJSONFile(final String outputCallsetMapJSONFilePath,
                                          final GenomicsDBCallsetsMapProto.CallsetMappingPB callsetMappingPB)
-<<<<<<< HEAD
-    {
-      String callsetMapJSONString = new JsonFormat().printToString(callsetMappingPB);
-        if (GenomicsDBUtils.writeToFile(outputCallsetMapJSONFilePath, callsetMapJSONString) != 0) {
-            throw new GenomicsDBException(String.format("Could not write callset map json file : %s", outputCallsetMapJSONFilePath));
-        }
-=======
             throws GenomicsDBException {
       String callsetMapJSONString = new JsonFormat().printToString(callsetMappingPB);
       if (GenomicsDBUtils.writeToFile(outputCallsetMapJSONFilePath, callsetMapJSONString) != 0) {
         throw new GenomicsDBException(String.format("Could not write callset map json file : %s", outputCallsetMapJSONFilePath));
       }
->>>>>>> 957d510c
     }
 
     /**
@@ -83,19 +75,11 @@
      */
     default void writeVidMapJSONFile(final String outputVidMapJSONFilePath,
                                      final GenomicsDBVidMapProto.VidMappingPB vidMappingPB)
-<<<<<<< HEAD
-    {
-      String vidMapJSONString = new JsonFormat().printToString(vidMappingPB);
-	      if (GenomicsDBUtils.writeToFile(outputVidMapJSONFilePath, vidMapJSONString) != 0) {
-            throw new GenomicsDBException(String.format("Could not write vid map json file : %s", outputVidMapJSONFilePath));
-        }
-=======
             throws GenomicsDBException {
       String vidMapJSONString = new JsonFormat().printToString(vidMappingPB);
       if (GenomicsDBUtils.writeToFile(outputVidMapJSONFilePath, vidMapJSONString) != 0) {
         throw new GenomicsDBException(String.format("Could not write vid map json file : %s", outputVidMapJSONFilePath));
       }
->>>>>>> 957d510c
     }
 
     /**
@@ -133,19 +117,7 @@
      * @throws JsonFormat.ParseException when there is an error parsing existing vid json
      */
     default GenomicsDBVidMapProto.VidMappingPB generateVidMapFromFile(final String vidFile)
-<<<<<<< HEAD
-        throws com.googlecode.protobuf.format.JsonFormat.ParseException {
-        String existingVidJson = GenomicsDBUtils.readEntireFile(vidFile);
-        GenomicsDBVidMapProto.VidMappingPB.Builder vidMapBuilder = 
-                GenomicsDBVidMapProto.VidMappingPB.newBuilder();
-        try {
-          new JsonFormat().merge(new ByteArrayInputStream(existingVidJson.getBytes()), vidMapBuilder);
-	      } catch (IOException e) {
-          throw new GenomicsDBException(String.format("Could not generate vidmap from file : %s", e.getMessage()));
-	      }
-        return vidMapBuilder.build();
-=======
-            throws JsonFormat.ParseException, GenomicsDBException {
+           throws JsonFormat.ParseException, GenomicsDBException {
       String existingVidJson = GenomicsDBUtils.readEntireFile(vidFile);
       GenomicsDBVidMapProto.VidMappingPB.Builder vidMapBuilder =
               GenomicsDBVidMapProto.VidMappingPB.newBuilder();
@@ -155,7 +127,6 @@
         throw new GenomicsDBException(String.format("Could not generate vidmap from file : %s", e.getMessage()));
       }
       return vidMapBuilder.build();
->>>>>>> 957d510c
     }
 
     /**
@@ -186,11 +157,7 @@
      * @return String base64 encoded protobuf string
      */
     static String getProtobufAsBase64StringFromFile(Message.Builder builder,
-<<<<<<< HEAD
-            String file) throws JsonFormat.ParseException {
-=======
             String file) throws JsonFormat.ParseException, GenomicsDBException{
->>>>>>> 957d510c
         String jsonString = GenomicsDBUtils.readEntireFile(file);
         try {
           new JsonFormat().merge(new ByteArrayInputStream(jsonString.getBytes()), builder);
