package org.genomicsdb.importer.extensions;

import com.googlecode.protobuf.format.JsonFormat;
import htsjdk.tribble.FeatureReader;
import htsjdk.variant.variantcontext.VariantContext;
import htsjdk.variant.vcf.VCFHeader;
import org.genomicsdb.model.GenomicsDBCallsetsMapProto;
import org.genomicsdb.GenomicsDBUtils;
import org.genomicsdb.exception.GenomicsDBException;

import java.io.ByteArrayInputStream;
import java.io.IOException;
import java.net.URI;
import java.util.*;

public interface CallSetMapExtensions {
    /**
     * Creates a sorted list of callsets and generates unique TileDB
     * row indices for them. Sorted to maintain order between
     * distributed share-nothing load processes.
     *
     * @param sampleNames               list of sample names
     * @param useSamplesInOrderProvided If True, do not sort the samples,
     *                                  use the order they appear in
     * @return Mappings of callset (sample) names to TileDB rows
     */
    default GenomicsDBCallsetsMapProto.CallsetMappingPB generateSortedCallSetMap(final List<String> sampleNames,
                                                                                 final boolean useSamplesInOrderProvided) {
        return generateSortedCallSetMap(sampleNames, useSamplesInOrderProvided, 0L);
    }

    /**
     * Creates a sorted list of callsets and generates unique TileDB
     * row indices for them. Sorted to maintain order between
     * distributed share-nothing load processes. This method is synchronized
     * to block multiple invocations (if by any chance) disturb the order in
     * which TileDB row indexes are generated
     *
     * @param sampleNames               list of sample names
     * @param useSamplesInOrderProvided If True, do not sort the samples,
     *                                  use the order they appear in
     * @param lbRowIdx                  Smallest row idx which should be imported by this object
     * @return Mappings of callset (sample) names to TileDB rows
     */
    default GenomicsDBCallsetsMapProto.CallsetMappingPB generateSortedCallSetMap(List<String> sampleNames,
                                                                                 final boolean useSamplesInOrderProvided,
                                                                                 final long lbRowIdx) {

        if (!useSamplesInOrderProvided)
            Collections.sort(sampleNames);
        LinkedHashMap<String, String> sampleNameToStreamName = new LinkedHashMap<String, String>();
        for(final String sample : sampleNames)
            sampleNameToStreamName.put(sample, getStreamNameFromSampleName(sample));
        return generateSortedCallSetMap(sampleNameToStreamName, lbRowIdx);
    }

    /**
     * Creates a sorted list of callsets and generates unique TileDB
     * row indices for them. Sorted to maintain order between
     * distributed share-nothing load processes. This method is synchronized
     * to block multiple invocations (if by any chance) disturb the order in
     * which TileDB row indexes are generated
     *
     * @param inputSampleNameToPath    map from sample name to VCF/BCF file path
     * @param useSamplesInOrderProvided If True, do not sort the samples,
     *                                  use the order they appear in
     * @param lbRowIdx                  Smallest row idx which should be imported by this object
     * @return Mappings of callset (sample) names to TileDB rows
     */
    default GenomicsDBCallsetsMapProto.CallsetMappingPB generateSortedCallSetMapFromNameToPathMap(
            final Map<String, URI> inputSampleNameToPath,
            final boolean useSamplesInOrderProvided,
            final long lbRowIdx) {

        LinkedHashMap<String, String> sampleNameToStreamName = new LinkedHashMap<String, String>();
        for(Map.Entry<String, URI> currEntry : inputSampleNameToPath.entrySet())
            sampleNameToStreamName.put(currEntry.getKey(), currEntry.getValue().toString());
        return generateSortedCallSetMap(sampleNameToStreamName, useSamplesInOrderProvided, lbRowIdx);
    }

    /**
     * Creates a sorted list of callsets and generates unique TileDB
     * row indices for them. Sorted to maintain order between
     * distributed share-nothing load processes. This method is synchronized
     * to block multiple invocations (if by any chance) disturb the order in
     * which TileDB row indexes are generated
     *
     * @param inputSampleNameToStreamName    map from sample name to VCF/BCF file path
     * @param useSamplesInOrderProvided If True, do not sort the samples,
     *                                  use the order they appear in
     * @param lbRowIdx                  Smallest row idx which should be imported by this object
     * @return Mappings of callset (sample) names to TileDB rows
     */
    default GenomicsDBCallsetsMapProto.CallsetMappingPB generateSortedCallSetMap(final Map<String, String> inputSampleNameToStreamName,
                                                                                 final boolean useSamplesInOrderProvided,
                                                                                 final long lbRowIdx) {

        TreeMap<String, String> sortedMap = new TreeMap<String, String>();
        if (!useSamplesInOrderProvided)
            for(Map.Entry<String, String> currEntry : inputSampleNameToStreamName.entrySet())
                sortedMap.put(currEntry.getKey(), currEntry.getValue());
        LinkedHashMap<String, String> sampleNameToStreamName = new LinkedHashMap<String, String>();
        Iterator<Map.Entry<String, String>> iter = useSamplesInOrderProvided
            ? inputSampleNameToStreamName.entrySet().iterator()
            : sortedMap.entrySet().iterator();
        while(iter.hasNext()) {
            Map.Entry<String, String> currEntry = iter.next();
            sampleNameToStreamName.put(currEntry.getKey(), currEntry.getValue());
        }
        return generateSortedCallSetMap(sampleNameToStreamName, lbRowIdx);
    }

    /**
     * Creates CallSets Protobuf structure for given map
     *
     * @param sampleNameToStreamName    map from sample name to VCF/BCF file path
     *                                  use the order they appear in
     * @param lbRowIdx                  Smallest row idx which should be imported by this object
     * @return Mappings of callset (sample) names to TileDB rows
     */
    default GenomicsDBCallsetsMapProto.CallsetMappingPB generateSortedCallSetMap(
            final LinkedHashMap<String, String> sampleNameToStreamName,
            final long lbRowIdx) {

        GenomicsDBCallsetsMapProto.CallsetMappingPB.Builder callsetMapBuilder =
                GenomicsDBCallsetsMapProto.CallsetMappingPB.newBuilder();

        long tileDBRowIndex = lbRowIdx;

        for (Map.Entry<String,String> currEntry : sampleNameToStreamName.entrySet()) {
            GenomicsDBCallsetsMapProto.SampleIDToTileDBIDMap.Builder idMapBuilder =
                    GenomicsDBCallsetsMapProto.SampleIDToTileDBIDMap.newBuilder();

            idMapBuilder.setSampleName(currEntry.getKey()).setRowIdx(tileDBRowIndex++).setIdxInFile(0)
                    .setStreamName(currEntry.getValue());

            GenomicsDBCallsetsMapProto.SampleIDToTileDBIDMap sampleIDToTileDBIDMap =
                    idMapBuilder.build();

            callsetMapBuilder.addCallsets(sampleIDToTileDBIDMap);
        }

        return callsetMapBuilder.build();
    }

    /**
     * Creates a sorted list of callsets and generates unique TileDB
     * row indices for them. Sorted to maintain order between
     * distributed share-nothing load processes.
     * <p>
     * Assume one sample per input GVCF file
     *
     * @param sampleToReaderMap         Variant Readers objects of the input GVCF files
     * @param useSamplesInOrderProvided If True, do not sort the samples,
     *                                  use the order they appear in
     * @param validateSampleToReaderMap If True, check i) whether sample names are consistent
     *                                  with headers and ii) feature readers are valid
     *                                  in sampleToReaderMap
     * @return Mappings of callset (sample) names to TileDB rows
     */
    default GenomicsDBCallsetsMapProto.CallsetMappingPB generateSortedCallSetMap(
            final Map<String, FeatureReader<VariantContext>> sampleToReaderMap,
            final boolean validateSampleToReaderMap,
            final boolean useSamplesInOrderProvided) {
        return generateSortedCallSetMap(sampleToReaderMap, useSamplesInOrderProvided, validateSampleToReaderMap, 0L);
    }

    /**
     * Creates a sorted list of callsets and generates unique TileDB
     * row indices for them. Sorted to maintain order between
     * distributed share-nothing load processes.
     * <p>
     * Assume one sample per input GVCF file
     *
     * @param sampleToReaderMap         Variant Readers objects of the input GVCF files
     * @param useSamplesInOrderProvided If True, do not sort the samples,
     *                                  use the order they appear in
     * @param validateSampleMap         Check i) whether sample names are consistent
     *                                  with headers and ii) feature readers are valid
     *                                  in sampleToReaderMap
     * @param lbRowIdx                  Smallest row idx which should be imported by this object
     * @return Mappings of callset (sample) names to TileDB rows
     */
    default GenomicsDBCallsetsMapProto.CallsetMappingPB generateSortedCallSetMap(
            final Map<String, FeatureReader<VariantContext>> sampleToReaderMap,
            final boolean useSamplesInOrderProvided,
            final boolean validateSampleMap,
            final long lbRowIdx) {
        if (!validateSampleMap) return generateSortedCallSetMap(new ArrayList<>(sampleToReaderMap.keySet()),
                useSamplesInOrderProvided, lbRowIdx);

        List<String> listOfSampleNames = new ArrayList<>(sampleToReaderMap.size());
        for (Map.Entry<String, FeatureReader<VariantContext>> mapObject : sampleToReaderMap.entrySet()) {
            String sampleName = mapObject.getKey();
            FeatureReader<VariantContext> featureReader = mapObject.getValue();

            if (featureReader == null)
                throw new IllegalArgumentException("Null FeatureReader found for sample: " + sampleName);

            VCFHeader header = (VCFHeader) featureReader.getHeader();
            List<String> sampleNamesInHeader = header.getSampleNamesInOrder();
            if (sampleNamesInHeader.size() > 1) {
                StringBuilder messageBuilder = new StringBuilder("Multiple samples ");
                for (String name : sampleNamesInHeader)
                    messageBuilder.append(name).append(" ");
                messageBuilder.append(" appear in header for ").append(sampleName);
                throw new IllegalArgumentException(messageBuilder.toString());
            } else {
                if (!sampleName.equals(sampleNamesInHeader.get(0))) {
                    System.err.println("Sample " + header + " does not match with " + sampleNamesInHeader.get(0) +
                            " in header");
                }
            }
            listOfSampleNames.add(sampleName);
        }
        return generateSortedCallSetMap(listOfSampleNames, useSamplesInOrderProvided, lbRowIdx);
    }

    /**
     * Merges incremental import's callsets with existing callsets.
     * @param callsetMapJSONFilePath path to existing callset map file
     * @param inputSampleNameToPath    map from sample name to VCF/BCF file path
     * @param newCallsetMapPB callset mapping protobuf for new callsets
     * @return merged callsets for callsets to TileDB rows
     * @throws JsonFormat.ParseException when there is an error parsing callset jsons
     */
    default GenomicsDBCallsetsMapProto.CallsetMappingPB mergeCallsetsForIncrementalImport(
            final String callsetMapJSONFilePath,
            final Map<String, URI> inputSampleNameToPath,
            final GenomicsDBCallsetsMapProto.CallsetMappingPB newCallsetMapPB) 
<<<<<<< HEAD
            throws JsonFormat.ParseException {
=======
            throws JsonFormat.ParseException, GenomicsDBException {
>>>>>>> 957d510c
        String existingCallsetsJSON = GenomicsDBUtils.readEntireFile(callsetMapJSONFilePath);
        GenomicsDBCallsetsMapProto.CallsetMappingPB.Builder callsetMapBuilder =
                newCallsetMapPB.toBuilder();
        checkDuplicateCallsetsForIncrementalImport(existingCallsetsJSON, inputSampleNameToPath);
        try {
          new JsonFormat().merge(new ByteArrayInputStream(existingCallsetsJSON.getBytes()), callsetMapBuilder);
        } catch (IOException e) {
          throw new GenomicsDBException(String.format("Could not merge incremental import's callsets with existing callsets : %s", e.getMessage()));
        }
        return callsetMapBuilder.build();
    }

    /**
     * Checks for duplicates between existing and incremental callsets
     * @param existingCallsetsJSON json string with existing callset
     * @param inputSampleNameToPath    map from sample name to VCF/BCF file path
     * @throws JsonFormat.ParseException when there is an error parsing callset jsons
<<<<<<< HEAD
     * @throws GenomicsDBException when duplicate samples are found between existing
     * and new callsets
=======
>>>>>>> 957d510c
     */
    default void checkDuplicateCallsetsForIncrementalImport(
            final String existingCallsetsJSON,
            final Map<String, URI> inputSampleNameToPath) 
            throws JsonFormat.ParseException, GenomicsDBException {
        // create PB from existing json string to iterate through it
        // maybe better to use some json library here since we just need to 
        // iterate through the existing callset
        GenomicsDBCallsetsMapProto.CallsetMappingPB.Builder callsetMapBuilder =
                GenomicsDBCallsetsMapProto.CallsetMappingPB.newBuilder();
        try {
          new JsonFormat().merge(new ByteArrayInputStream(existingCallsetsJSON.getBytes()), callsetMapBuilder);
        } catch (IOException e) {
          throw new GenomicsDBException(String.format("Could not check for duplicates between existing and incremental callsets : %s", e.getMessage()));
        }
        GenomicsDBCallsetsMapProto.CallsetMappingPB existingCallsetsPB = callsetMapBuilder.build();
        int callsetsCount = existingCallsetsPB.getCallsetsCount();
        for (int i=0; i<callsetsCount; i++) {
            String sampleName = existingCallsetsPB.getCallsets(i).getSampleName();
            URI value = inputSampleNameToPath.get(sampleName);
            if (value != null) {
                throw new GenomicsDBException("Duplicate sample name found: "+sampleName+". Sample "+
                        "was originally in "+value);
            }
        }
    }

    /**
     * Returns stream name given a sample name
     * @param sampleName sample name
     * @return stream name
     */
    default String getStreamNameFromSampleName(final String sampleName) {
        return sampleName + "_stream";
    }
}<|MERGE_RESOLUTION|>--- conflicted
+++ resolved
@@ -227,12 +227,8 @@
     default GenomicsDBCallsetsMapProto.CallsetMappingPB mergeCallsetsForIncrementalImport(
             final String callsetMapJSONFilePath,
             final Map<String, URI> inputSampleNameToPath,
-            final GenomicsDBCallsetsMapProto.CallsetMappingPB newCallsetMapPB) 
-<<<<<<< HEAD
-            throws JsonFormat.ParseException {
-=======
+            final GenomicsDBCallsetsMapProto.CallsetMappingPB newCallsetMapPB)
             throws JsonFormat.ParseException, GenomicsDBException {
->>>>>>> 957d510c
         String existingCallsetsJSON = GenomicsDBUtils.readEntireFile(callsetMapJSONFilePath);
         GenomicsDBCallsetsMapProto.CallsetMappingPB.Builder callsetMapBuilder =
                 newCallsetMapPB.toBuilder();
@@ -250,11 +246,6 @@
      * @param existingCallsetsJSON json string with existing callset
      * @param inputSampleNameToPath    map from sample name to VCF/BCF file path
      * @throws JsonFormat.ParseException when there is an error parsing callset jsons
-<<<<<<< HEAD
-     * @throws GenomicsDBException when duplicate samples are found between existing
-     * and new callsets
-=======
->>>>>>> 957d510c
      */
     default void checkDuplicateCallsetsForIncrementalImport(
             final String existingCallsetsJSON,
