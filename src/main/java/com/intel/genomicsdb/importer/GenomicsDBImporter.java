/*
 * The MIT License (MIT)
 * Copyright (c) 2016-2017 Intel Corporation
 *
 * Permission is hereby granted, free of charge, to any person obtaining a copy of
 * this software and associated documentation files (the "Software"), to deal in
 * the Software without restriction, including without limitation the rights to
 * use, copy, modify, merge, publish, distribute, sublicense, and/or sell copies of
 * the Software, and to permit persons to whom the Software is furnished to do so,
 * subject to the following conditions:
 *
 * The above copyright notice and this permission notice shall be included in all
 * copies or substantial portions of the Software.
 *
 * THE SOFTWARE IS PROVIDED "AS IS", WITHOUT WARRANTY OF ANY KIND, EXPRESS OR
 * IMPLIED, INCLUDING BUT NOT LIMITED TO THE WARRANTIES OF MERCHANTABILITY, FITNESS
 * FOR A PARTICULAR PURPOSE AND NONINFRINGEMENT. IN NO EVENT SHALL THE AUTHORS OR
 * COPYRIGHT HOLDERS BE LIABLE FOR ANY CLAIM, DAMAGES OR OTHER LIABILITY, WHETHER
 * IN AN ACTION OF CONTRACT, TORT OR OTHERWISE, ARISING FROM, OUT OF OR IN
 * CONNECTION WITH THE SOFTWARE OR THE USE OR OTHER DEALINGS IN THE SOFTWARE.
 */

package com.intel.genomicsdb.importer;

import com.intel.genomicsdb.GenomicsDBLibLoader;
import com.intel.genomicsdb.exception.GenomicsDBException;
import com.intel.genomicsdb.importer.extensions.CallSetMapExtensions;
import com.intel.genomicsdb.importer.extensions.JsonFileExtensions;
import com.intel.genomicsdb.importer.extensions.VidMapExtensions;
import com.intel.genomicsdb.importer.model.ChromosomeInterval;
import com.intel.genomicsdb.importer.model.SampleInfo;
import com.intel.genomicsdb.model.*;
import htsjdk.samtools.util.CloseableIterator;
import htsjdk.samtools.util.RuntimeIOException;
import htsjdk.tribble.AbstractFeatureReader;
import htsjdk.tribble.FeatureReader;
import htsjdk.variant.variantcontext.VariantContext;
import htsjdk.variant.variantcontext.writer.VariantContextWriterBuilder;
import htsjdk.variant.vcf.*;
import org.json.simple.JSONArray;
import org.json.simple.JSONObject;
import org.json.simple.parser.JSONParser;
import org.json.simple.parser.ParseException;

import java.io.*;
import java.util.*;
import java.util.concurrent.*;
import java.util.stream.Collectors;
import java.util.stream.IntStream;

import static com.intel.genomicsdb.Constants.CHROMOSOME_INTERVAL_FOLDER;
import static com.intel.genomicsdb.importer.Constants.*;

/**
 * Java wrapper for vcf2tiledb - imports VCFs into TileDB/GenomicsDB.
 * All vid information is assumed to be set correctly by the user (JSON files)
 */
public class GenomicsDBImporter extends GenomicsDBImporterJni implements JsonFileExtensions, CallSetMapExtensions,
        VidMapExtensions {
    static {
        try {
            boolean loaded = GenomicsDBLibLoader.loadLibrary();
            if (!loaded) throw new GenomicsDBException("Could not load genomicsdb native library");
        } catch (UnsatisfiedLinkError ule) {
            throw new GenomicsDBException("Could not load genomicsdb native library", ule);
        }
    }

    private ImportConfig config;
    private GenomicsDBCallsetsMapProto.CallsetMappingPB callsetMappingPB;
    private String mLoaderJSONFile = null;
    private int mRank = 0;
    private long mLbRowIdx = 0;
    private long mUbRowIdx = Long.MAX_VALUE - 1;
    //For buffered streams
    private boolean mContainsBufferStreams = false;
    private long mGenomicsDBImporterObjectHandle = 0;
    private ArrayList<GenomicsDBImporterStreamWrapper> mBufferStreamWrapperVector = null;
    private boolean mIsLoaderSetupDone = false;
    private long[] mExhaustedBufferStreamIdentifiers = null;
    private long mNumExhaustedBufferStreams = 0;
    //Done flag - useful only for buffered streams
    private boolean mDone = false;
    //JSON object that specifies callset/sample name to row_idx mapping in the buffer
    private JSONObject mCallsetMappingJSON = null;
    private boolean mUsingVidMappingProtoBuf = false;

    /**
     * Constructor
     *
     * @param loaderJSONFile GenomicsDB loader JSON configuration file
     */
    public GenomicsDBImporter(final String loaderJSONFile) {
        initialize(loaderJSONFile, 0, 0, Long.MAX_VALUE - 1);
    }

    /**
     * Constructor
     *
     * @param loaderJSONFile GenomicsDB loader JSON configuration file
     * @param rank           Rank of this process (TileDB/GenomicsDB partition idx)
     */
    public GenomicsDBImporter(final String loaderJSONFile, final int rank) {
        initialize(loaderJSONFile, rank, 0, Long.MAX_VALUE - 1);
    }

    /**
     * Constructor
     *
     * @param loaderJSONFile GenomicsDB loader JSON configuration file
     * @param rank           Rank of this process (TileDB/GenomicsDB partition idx)
     * @param lbRowIdx       Smallest row idx which should be imported by this object
     * @param ubRowIdx       Largest row idx which should be imported by this object
     */
    public GenomicsDBImporter(final String loaderJSONFile, final int rank, final long lbRowIdx, final long ubRowIdx) {
        initialize(loaderJSONFile, rank, lbRowIdx, ubRowIdx);
    }

    /**
     * Constructor to create required data structures from a list
     * of GVCF files and a chromosome interval. This constructor
     * is developed specifically for GATK4 GenomicsDBImport tool.
     *
     * @param sampleToReaderMap Feature Readers objects corresponding to input GVCF files
     * @param rank              Rank of object - corresponds to the partition index in the loader
     * @throws IOException when load into TileDB array fails
     */
    private GenomicsDBImporter(final ImportConfig importConfig,
                               final Map<String, FeatureReader<VariantContext>> sampleToReaderMap,
                               final int rank) throws IOException {
        // Mark this flag so that protocol buffer based vid
        // and callset map are propagated to C++ GenomicsDBImporter
        mUsingVidMappingProtoBuf = true;

        GenomicsDBVidMapProto.VidMappingPB vidMapPB = generateVidMapFromMergedHeader(importConfig.getMergedHeader());

        callsetMappingPB = generateSortedCallSetMap(sampleToReaderMap, importConfig.isUseSamplesInOrder(),
                importConfig.isValidateSampleToReaderMap(), importConfig.getImportConfiguration()
                        .getLbCallsetRowIdx());

        File importJSONFile = dumpTemporaryLoaderJSONFile(importConfig.getImportConfiguration(), "");

        initialize(importJSONFile.getAbsolutePath(), rank,
                importConfig.getImportConfiguration().getLbCallsetRowIdx(),
                importConfig.getImportConfiguration().getUbCallsetRowIdx());

        mGenomicsDBImporterObjectHandle = jniInitializeGenomicsDBImporterObject(mLoaderJSONFile, mRank,
                importConfig.getImportConfiguration().getLbCallsetRowIdx(),
                importConfig.getImportConfiguration().getUbCallsetRowIdx());

        jniCopyVidMap(mGenomicsDBImporterObjectHandle, vidMapPB.toByteArray());
        jniCopyCallsetMap(mGenomicsDBImporterObjectHandle, callsetMappingPB.toByteArray());

        String chromosomeName = importConfig.getImportConfiguration().getColumnPartitions(rank).getBegin().getContigPosition().getContig();
        int chromosomeStart = (int) importConfig.getImportConfiguration().getColumnPartitions(rank).getBegin().getContigPosition().getPosition();
        int chromosomeEnd = (int) importConfig.getImportConfiguration().getColumnPartitions(rank).getEnd().getContigPosition().getPosition();

        for (GenomicsDBCallsetsMapProto.SampleIDToTileDBIDMap sampleToIDMap :
                callsetMappingPB.getCallsetsList()) {

            String sampleName = sampleToIDMap.getSampleName();

            FeatureReader<VariantContext> featureReader = sampleToReaderMap.get(sampleName);

            CloseableIterator<VariantContext> iterator = featureReader.query(chromosomeName, chromosomeStart, chromosomeEnd);

            addSortedVariantContextIterator(
                    sampleToIDMap.getStreamName(),
                    (VCFHeader) featureReader.getHeader(),
                    iterator,
                    importConfig.getImportConfiguration().getSizePerColumnPartition(),
                    importConfig.isPassAsVcf() ? VariantContextWriterBuilder.OutputType.VCF_STREAM
                            : VariantContextWriterBuilder.OutputType.BCF_STREAM,
                    null);
        }
    }

    /**
     * Constructor to create required data structures from a list
     * of GVCF files and a chromosome interval. This constructor
     * is developed specifically for running Chromosome intervals imports in parallel.
     *
     * @param config Parallel import configuration
     * @throws FileNotFoundException
     */
    public GenomicsDBImporter(final ImportConfig config) throws FileNotFoundException {
        this.config = config;
        this.config.setImportConfiguration(addExplicitValuesToImportConfiguration(config));
        //This sorts the list sampleNames if !useSamplesInOrder
        //Why you should use this? If you are writing multiple partitions in different machines,
        //you must have consistent ordering of samples across partitions. If file order is different
        //in different processes, then set useSamplesInOrder to false and let the sort in
        //generateSortedCallSetMap ensure consistent ordering across samples
<<<<<<< HEAD
        callsetMappingPB = this.generateSortedCallSetMap(new ArrayList<>(this.config.getSampleNameToVcfPath().keySet()),
                this.config.isUseSamplesInOrder());
=======
        this.callsetMappingPB = this.generateSortedCallSetMap(new ArrayList<>(this.config.getSampleNameToVcfPath().keySet()),
                this.config.getImportConfiguration().getGatk4IntegrationParameters().getUseSamplesInOrderProvided());
>>>>>>> 19395a40

        //Write out callset map if needed
        String outputCallsetmapJsonFilePath = this.config.getOutputCallsetmapJsonFile();
        if (outputCallsetmapJsonFilePath != null && !outputCallsetmapJsonFilePath.isEmpty())
            this.writeCallsetMapJSONFile(outputCallsetmapJsonFilePath, callsetMappingPB);

        //Write out vidmap if needed
        String vidmapOutputFilepath = this.config.getOutputVidmapJsonFile();
        if (vidmapOutputFilepath != null && !vidmapOutputFilepath.isEmpty())
            this.writeVidMapJSONFile(vidmapOutputFilepath, generateVidMapFromMergedHeader(this.config.getMergedHeader()));

        //Write out merged header if needed
        String vcfHeaderOutputFilepath = this.config.getImportConfiguration().getColumnPartitions(0).getVcfOutputFilename();
        if (vcfHeaderOutputFilepath != null && !vcfHeaderOutputFilepath.isEmpty())
            this.writeVcfHeaderFile(vcfHeaderOutputFilepath, this.config.getMergedHeader());

        //Create workspace folder to avoid issues with concurrency
        String workspace = this.config.getImportConfiguration().getColumnPartitions(0).getWorkspace();
        if (!new File(workspace).exists()) {
            int tileDBWorkspace = createTileDBWorkspace(workspace);
            if (tileDBWorkspace < 0)
                throw new IllegalStateException(String.format("Cannot create '%s' workspace.", workspace));
        }
    }

    private GenomicsDBImportConfiguration.ImportConfiguration addExplicitValuesToImportConfiguration(ImportConfig config) {
        GenomicsDBImportConfiguration.ImportConfiguration.Builder importConfigurationBuilder =
                config.getImportConfiguration().toBuilder();
        importConfigurationBuilder.setSegmentSize(config.getImportConfiguration().getSegmentSize())
                .setFailIfUpdating(config.getImportConfiguration().getFailIfUpdating())
                //TODO: making the following attributes explicit since the C++ layer is not working with the
                // protobuf object and it's defaults
                .setTreatDeletionsAsIntervals(true).setCompressTiledbArray(true).setNumCellsPerTile(1000)
                .setRowBasedPartitioning(false).setProduceTiledbArray(true).build();
        return importConfigurationBuilder.build();
    }

    /**
     * Create TileDB workspace
     *
     * @param workspace path to workspace directory
     * @return status 0 = workspace created,
     * -1 = path was not a directory,
     * -2 = failed to create workspace,
     * 1 = existing directory, nothing changed
     */
    public static int createTileDBWorkspace(final String workspace) {
        return jniCreateTileDBWorkspace(workspace);
    }

    /**
     * Consolidate TileDB array
     *
     * @param workspace path to workspace directory
     * @param arrayName array name
     */
    public static void consolidateTileDBArray(final String workspace, final String arrayName) {
        jniConsolidateTileDBArray(workspace, arrayName);
    }

    /**
     * Utility function that returns a list of ChromosomeInterval objects for
     * the column partition specified by the loader JSON file and rank/partition index
     *
     * @param loaderJSONFile path to loader JSON file
     * @param partitionIdx   rank/partition index
     * @return list of ChromosomeInterval objects for the specified partition
     * @throws ParseException when there is a bug in the JNI interface and a faulty JSON is returned
     */
    private static ArrayList<ChromosomeInterval> getChromosomeIntervalsForColumnPartition(
            final String loaderJSONFile, final int partitionIdx) throws ParseException {
        final String chromosomeIntervalsJSONString = jniGetChromosomeIntervalsForColumnPartition(loaderJSONFile, partitionIdx);
    /* JSON format
      {
        "contigs": [
           { "chr1": [ 100, 200] },
           { "chr2": [ 500, 600] }
        ]
      }
    */
        ArrayList<ChromosomeInterval> chromosomeIntervals = new ArrayList<>();
        JSONParser parser = new JSONParser();
        JSONObject topObj = (JSONObject) (parser.parse(chromosomeIntervalsJSONString));
        assert topObj.containsKey("contigs");
        JSONArray listOfDictionaries = (JSONArray) (topObj.get("contigs"));
        for (Object currDictObj : listOfDictionaries) {
            JSONObject currDict = (JSONObject) currDictObj;
            assert currDict.size() == 1; //1 entry
            for (Object currEntryObj : currDict.entrySet()) {
                Map.Entry<String, JSONArray> currEntry = (Map.Entry<String, JSONArray>) currEntryObj;
                JSONArray currValue = currEntry.getValue();
                assert currValue.size() == 2;
                chromosomeIntervals.add(new ChromosomeInterval(currEntry.getKey(), (Long) (currValue.get(0)),
                        (Long) (currValue.get(1))));
            }
        }
        return chromosomeIntervals;
    }

    /**
     * Utility function that returns a MultiChromosomeIterator given an AbstractFeatureReader
     * that will iterate over the VariantContext objects provided by the reader belonging
     * to the column partition specified by the loader JSON file and rank/partition index
     *
     * @param <SOURCE>       LineIterator for VCFs, PositionalBufferedStream for BCFs
     * @param reader         AbstractFeatureReader over VariantContext objects -
     *                       SOURCE can vary - BCF v/s VCF for example
     * @param loaderJSONFile path to loader JSON file
     * @param partitionIdx   rank/partition index
     * @return MultiChromosomeIterator that iterates over VariantContext objects in the reader
     * belonging to the specified column partition
     * @throws IOException    when the reader's query method throws an IOException
     * @throws ParseException when there is a bug in the JNI interface and a faulty JSON is returned
     */
    public static <SOURCE> MultiChromosomeIterator<SOURCE> columnPartitionIterator(
            AbstractFeatureReader<VariantContext, SOURCE> reader,
            final String loaderJSONFile,
            final int partitionIdx) throws ParseException, IOException {
        return new MultiChromosomeIterator<>(reader, GenomicsDBImporter.getChromosomeIntervalsForColumnPartition(
                loaderJSONFile, partitionIdx));
    }

    /**
     * Initialize variables
     *
     * @param loaderJSONFile GenomicsDB loader JSON configuration file
     * @param rank           Rank of this process (TileDB/GenomicsDB partition idx)
     * @param lbRowIdx       Smallest row idx which should be imported by this object
     * @param ubRowIdx       Largest row idx which should be imported by this object
     */
    private void initialize(String loaderJSONFile, int rank, long lbRowIdx, long ubRowIdx) {
        mLoaderJSONFile = loaderJSONFile;
        mRank = rank;
        mLbRowIdx = lbRowIdx;
        mUbRowIdx = ubRowIdx;
    }

    /**
     * Add a sorted VC iterator as the data source - caller must:
     * 1. Call setupGenomicsDBImporter() once all iterators are added
     * 2. Call doSingleImport()
     * 3. Done!
     *
     * @param streamName        Name of the stream being added - must be unique with respect
     *                          to this GenomicsDBImporter object
     * @param vcfHeader         VCF header for the stream
     * @param vcIterator        Iterator over VariantContext objects
     * @param bufferCapacity    Capacity of the stream buffer in bytes
     * @param streamType        BCF_STREAM or VCF_STREAM
     * @param sampleIndexToInfo map from sample index in the vcfHeader to SampleInfo object
     *                          which contains row index and globally unique name
     *                          can be set to null, which implies that the mapping is
     *                          stored in a callsets JSON file
     * @return returns the stream index
     */
    public int addSortedVariantContextIterator(
            final String streamName,
            final VCFHeader vcfHeader,
            Iterator<VariantContext> vcIterator,
            final long bufferCapacity,
            final VariantContextWriterBuilder.OutputType streamType,
            final Map<Integer, SampleInfo> sampleIndexToInfo) throws GenomicsDBException {
        return addBufferStream(streamName, vcfHeader, bufferCapacity, streamType, vcIterator, sampleIndexToInfo);
    }

    /**
     * Add a buffer stream or VC iterator - internal function
     *
     * @param streamName        Name of the stream being added - must be unique with respect to this
     *                          GenomicsDBImporter object
     * @param vcfHeader         VCF header for the stream
     * @param bufferCapacity    Capacity of the stream buffer in bytes
     * @param streamType        BCF_STREAM or VCF_STREAM
     * @param vcIterator        Iterator over VariantContext objects - can be null
     * @param sampleIndexToInfo map from sample index in the vcfHeader to SampleInfo object which
     *                          contains row index and globally unique name can be set to null,
     *                          which implies that the mapping is stored in a callsets JSON file
     * @return returns the stream index
     */
    @SuppressWarnings("unchecked")
    public int addBufferStream(final String streamName,
                               final VCFHeader vcfHeader,
                               final long bufferCapacity,
                               final VariantContextWriterBuilder.OutputType streamType,
                               Iterator<VariantContext> vcIterator,
                               final Map<Integer, SampleInfo> sampleIndexToInfo)
            throws GenomicsDBException {
        if (mIsLoaderSetupDone) throw new GenomicsDBException(
                "Cannot add buffer streams after setupGenomicsDBImporter() is called");
        //First time a buffer is added
        if (!mContainsBufferStreams) {
            if (mGenomicsDBImporterObjectHandle == 0) {
                mGenomicsDBImporterObjectHandle = jniInitializeGenomicsDBImporterObject(mLoaderJSONFile, mRank,
                        mLbRowIdx, mUbRowIdx);
            }
            if (mGenomicsDBImporterObjectHandle == 0) throw new GenomicsDBException(
                    "Could not initialize GenomicsDBImporter object");
            mBufferStreamWrapperVector = new ArrayList<>();
            mCallsetMappingJSON = new JSONObject();
            mContainsBufferStreams = true;
        }
        mBufferStreamWrapperVector.add(new GenomicsDBImporterStreamWrapper(vcfHeader, bufferCapacity, streamType, vcIterator));
        int currIdx = mBufferStreamWrapperVector.size() - 1;
        SilentByteBufferStream currStream = mBufferStreamWrapperVector.get(currIdx).getStream();
        jniAddBufferStream(mGenomicsDBImporterObjectHandle, streamName, streamType == VariantContextWriterBuilder.OutputType.BCF_STREAM,
                bufferCapacity, currStream.getBuffer(), currStream.getNumValidBytes());
        if (sampleIndexToInfo != null) {
            for (Map.Entry<Integer, SampleInfo> currEntry : sampleIndexToInfo.entrySet()) {
                JSONObject sampleJSON = new JSONObject();
                sampleJSON.put("row_idx", currEntry.getValue().getRowIdx());
                sampleJSON.put("stream_name", streamName);
                sampleJSON.put("idx_in_file", currEntry.getKey());
                mCallsetMappingJSON.put(currEntry.getValue().getName(), sampleJSON);
            }
        }
        return currIdx;
    }

    /**
     * Setup the importer after all the buffer streams are added, but before any
     * data is inserted into any stream
     * No more buffer streams can be added once setupGenomicsDBImporter() is called
     *
     * @throws IOException throws IOException if modified callsets JSON cannot be written
     */
    @SuppressWarnings("unchecked")
    public void setupGenomicsDBImporter() throws IOException {
        if (mIsLoaderSetupDone) return;
        //Callset mapping JSON - convert to string
        JSONObject topCallsetJSON = new JSONObject();
        topCallsetJSON.put("callsets", mCallsetMappingJSON);
        StringWriter stringWriter = new StringWriter();
        topCallsetJSON.writeJSONString(stringWriter);
        //Call native setupGenomicsDBImporter()
        long mMaxBufferStreamIdentifiers = jniSetupGenomicsDBLoader(mGenomicsDBImporterObjectHandle,
                stringWriter.toString(), mUsingVidMappingProtoBuf);
        //Why 2* - each identifier is a pair<buffer_stream_idx, partition_idx>
        //Why +1 - the last element will contain the number of exhausted stream identifiers
        //when doSingleImport() is called
        mExhaustedBufferStreamIdentifiers = new long[2 * ((int) mMaxBufferStreamIdentifiers) + 1];
        //Set all streams to empty
        //Add all streams to mExhaustedBufferStreamIdentifiers - this way when doSingleImport is
        //called the first time all streams' data are written
        for (int i = 0, idx = 0; i < mBufferStreamWrapperVector.size(); ++i, idx += 2) {
            SilentByteBufferStream currStream = mBufferStreamWrapperVector.get(i).getStream();
            currStream.setNumValidBytes(0);
            mExhaustedBufferStreamIdentifiers[idx] = i;
            mExhaustedBufferStreamIdentifiers[idx + 1] = 0;
        }
        //Set number of exhausted buffer streams - all streams are exhausted the first time
        mNumExhaustedBufferStreams = mBufferStreamWrapperVector.size();
        mExhaustedBufferStreamIdentifiers[(int) (2 * mMaxBufferStreamIdentifiers)] = mNumExhaustedBufferStreams;
        mIsLoaderSetupDone = true;
    }

    /**
     * Write VariantContext object to stream - may fail if the buffer is full
     * It's the caller's responsibility keep track of the VC object that's not written
     *
     * @param vc        VariantContext object
     * @param streamIdx index of the stream returned by the addBufferStream() call
     * @return true if the vc object was written successfully, false otherwise
     */
    public boolean add(VariantContext vc, final int streamIdx) throws GenomicsDBException, RuntimeIOException {
        if (streamIdx < 0 || streamIdx >= mBufferStreamWrapperVector.size()) throw new GenomicsDBException(
                "Invalid stream idx " + Integer.toString(streamIdx) + " must be between [0-"
                        + Long.toString(mBufferStreamWrapperVector.size() - 1) + "]");
        if (!mIsLoaderSetupDone) throw new GenomicsDBException("Cannot add VariantContext objects to streams before " +
                "calling setupGenomicsDBImporter()");
        GenomicsDBImporterStreamWrapper currWrapper = mBufferStreamWrapperVector.get(streamIdx);
        currWrapper.getVcWriter().add(vc);
        SilentByteBufferStream currStream = currWrapper.getStream();
        //at least one record already existed in the buffer
        if (currStream.overflow() && currStream.getMarker() > 0) {
            //Set num valid bytes to marker - marker points to location
            //after the last valid serialized vc in the buffer
            currStream.setNumValidBytes(currStream.getMarker());
            return false;
        }
        //the first record to be added to the buffer is too large, resize buffer
        while (currStream.overflow()) {
            currStream.resize(2 * currStream.size() + 1);
            currStream.setNumValidBytes(0);
            currStream.setOverflow(false);
            currWrapper.getVcWriter().add(vc);
        }
        //Update marker - marker points to location after the last valid serialized vc in the buffer
        currStream.setMarker(currStream.getNumValidBytes());
        return true;
    }

    /**
     * Only to be used in cases where iterator of VariantContext are not used. The data is written to buffers
     * directly after which this function is called. See TestBufferStreamGenomicsDBImporter.java for an example
     *
     * @return true if the import process is done
     * @throws IOException if the import fails
     */
<<<<<<< HEAD
    public boolean doSingleImport() throws IOException {
=======
    public boolean executeSingleImport() throws IOException {
>>>>>>> 19395a40
        if (mDone) return true;
        if (!mIsLoaderSetupDone) setupGenomicsDBImporter();
        boolean allExhaustedStreamsHaveIterators = true;
        while (!mDone && allExhaustedStreamsHaveIterators) {
            //Write data from buffer streams exhausted in the previous round into GenomicsDB
            for (int i = 0, idx = 0; i < mNumExhaustedBufferStreams; ++i, idx += 2) {
                int bufferStreamIdx = (int) mExhaustedBufferStreamIdentifiers[idx];
                GenomicsDBImporterStreamWrapper currWrapper = mBufferStreamWrapperVector.get(bufferStreamIdx);
                //If iterator is provided, get data from iterator
                if (currWrapper.hasIterator()) {
                    while (currWrapper.getCurrentVC() != null) {
                        boolean added = add(currWrapper.getCurrentVC(), bufferStreamIdx);
                        if (added) currWrapper.next();
                        else break; //buffer full
                    }
                }
                SilentByteBufferStream currStream = currWrapper.getStream();
                jniWriteDataToBufferStream(mGenomicsDBImporterObjectHandle, bufferStreamIdx, 0, currStream.getBuffer(),
                        currStream.getNumValidBytes());
            }
            mDone = jniImportBatch(mGenomicsDBImporterObjectHandle, mExhaustedBufferStreamIdentifiers);
            mNumExhaustedBufferStreams = mExhaustedBufferStreamIdentifiers[mExhaustedBufferStreamIdentifiers.length - 1];
            //Reset markers, numValidBytesInBuffer and overflow flag for the exhausted streams
            for (long i = 0, idx = 0; i < mNumExhaustedBufferStreams; ++i, idx += 2) {
                int bufferStreamIdx = (int) mExhaustedBufferStreamIdentifiers[(int) idx];
                GenomicsDBImporterStreamWrapper currWrapper = mBufferStreamWrapperVector.get(bufferStreamIdx);
<<<<<<< HEAD
                if (!currWrapper.hasIterator())
                    allExhaustedStreamsHaveIterators = false;
                SilentByteBufferStream currStream = currWrapper.mStream;
=======
                if (!currWrapper.hasIterator()) allExhaustedStreamsHaveIterators = false;
                SilentByteBufferStream currStream = currWrapper.getStream();
>>>>>>> 19395a40
                currStream.setOverflow(false);
                currStream.setMarker(0);
                currStream.setNumValidBytes(0);
            }
            if (mDone) {
                mGenomicsDBImporterObjectHandle = 0;
                mContainsBufferStreams = false;
                mIsLoaderSetupDone = false;
            }
        }

        return mDone;
    }

    /**
     * Import multiple chromosome interval
     *
     * @throws InterruptedException when there is an exception in any of the threads in the stream
     */
<<<<<<< HEAD
    public void executeImport() throws InterruptedException {
        executeImport(0);
    }
=======
    public void executeParallelImport() throws IOException, InterruptedException { executeParallelImport(0); }
>>>>>>> 19395a40

    /**
     * Import multiple chromosome interval
     *
     */
    public void executeImport(final int numThreads) {
        final int batchSize = this.config.getBatchSize();
        final int sampleCount = this.config.getSampleNameToVcfPath().size();
        final int updatedBatchSize = (batchSize == DEFAULT_ZERO_BATCH_SIZE) ? sampleCount : batchSize;
        final int numberPartitions = this.config.getImportConfiguration().getColumnPartitionsList().size();

        ExecutorService executor = numThreads == 0 ? ForkJoinPool.commonPool() : Executors.newFixedThreadPool(numThreads);

        //Set size_per_column_partition once
        this.config.setImportConfiguration(this.config.getImportConfiguration().toBuilder()
            .setSizePerColumnPartition(this.config.getImportConfiguration().getSizePerColumnPartition()
              * sampleCount).build());

        //Iterate over sorted sample list in batches
        for (int i = 0, batchCount = 1; i < sampleCount; i += updatedBatchSize, ++batchCount) {
            final int index = i;

            IntStream.range(0, numberPartitions).forEach(rank ->
                    updateConfigPartitionsAndLbUb(this.config, index, rank));

            List<CompletableFuture<Boolean>> futures = IntStream.range(0, numberPartitions).mapToObj(rank ->
                    CompletableFuture.supplyAsync(() -> {
                        try {
                            final Map<String, FeatureReader<VariantContext>> sampleToReaderMap =
                                    this.config.sampleToReaderMapCreator().apply(
                                            this.config.getSampleNameToVcfPath(), updatedBatchSize, index);
                            GenomicsDBImporter importer = new GenomicsDBImporter(this.config, sampleToReaderMap, rank);
                            return importer.doSingleImport();
                        } catch (IOException ex) {
                            throw new IllegalStateException("There was an unhandled exception during chromosome interval import.", ex);
                        }
                    }, executor)
            ).collect(Collectors.toList());

            List<Boolean> result = futures.stream().map(CompletableFuture::join).collect(Collectors.toList());

            if (result.contains(false)) {
                executor.shutdown();
                throw new IllegalStateException("There was an unhandled exception during chromosome interval import.");
            }
        }

        executor.shutdown();

<<<<<<< HEAD
        mDone = true;
    }
=======
    private static GenomicsDBImporter createImporter(final ParallelImportConfig parallelImportConfig,
                                                     final int samplesSize, final int index,
                                                     final Map<String, FeatureReader<VariantContext>> sampleToReaderMap,
                                                     final ChromosomeInterval chromInterval) throws IOException {
        final String arrayName = String.format(CHROMOSOME_INTERVAL_FOLDER, chromInterval.getContig(),
                chromInterval.getStart(), chromInterval.getEnd());
        final GenomicsDBImportConfiguration.GATK4Integration gatk4Integration = parallelImportConfig.getImportConfiguration()
                .getGatk4IntegrationParameters().toBuilder().setLowerSampleIndex((long) index)
                .setUpperSampleIndex((long) (index + parallelImportConfig.getBatchSize() - 1))
                .setUseSamplesInOrderProvided(true).build();
        final GenomicsDBImportConfiguration.Partition partition = parallelImportConfig.getImportConfiguration()
                .getColumnPartitions(0).toBuilder().setArray(arrayName).build();
        final GenomicsDBImportConfiguration.ImportConfiguration importConfiguration = parallelImportConfig
                .getImportConfiguration().toBuilder().setColumnPartitions(0, partition).setSizePerColumnPartition(
                        parallelImportConfig.getImportConfiguration().getSizePerColumnPartition() * samplesSize)
                .setSegmentSize(parallelImportConfig.getImportConfiguration().getSegmentSize())
                .setGatk4IntegrationParameters(gatk4Integration)
                .setFailIfUpdating(parallelImportConfig.getImportConfiguration().getFailIfUpdating())
                //TODO: making the following attributes explicit since the C++ layer is not working with the
                // protobuf object and it's defaults
                .setTreatDeletionsAsIntervals(true).setCompressTiledbArray(true).setNumCellsPerTile(1000)
                .setRowBasedPartitioning(false).setProduceTiledbArray(true).build();
>>>>>>> 19395a40

    private void updateConfigPartitionsAndLbUb(ImportConfig importConfig, final int index,
                                               final int rank) {
        String chromosomeName = importConfig.getImportConfiguration().getColumnPartitions(rank).getBegin()
                .getContigPosition().getContig();
        int chromosomeStart = (int) importConfig.getImportConfiguration().getColumnPartitions(rank).getBegin()
                .getContigPosition().getPosition();
        int chromosomeEnd = (int) importConfig.getImportConfiguration().getColumnPartitions(rank).getEnd()
                .getContigPosition().getPosition();
        GenomicsDBImportConfiguration.Partition partition = importConfig.getImportConfiguration()
            .getColumnPartitions(rank);
        if(partition.hasGenerateArrayNameFromPartitionBounds()) {
            String arrayName = String.format(CHROMOSOME_INTERVAL_FOLDER, chromosomeName, chromosomeStart, chromosomeEnd);
            partition = partition.toBuilder().setArrayName(arrayName).build();
        }
        GenomicsDBImportConfiguration.ImportConfiguration importConfiguration = importConfig
                .getImportConfiguration().toBuilder()
                .setLbCallsetRowIdx((long) index)
                .setUbCallsetRowIdx((long) (index + importConfig.getBatchSize() - 1))
                .setColumnPartitions(rank, partition).build();
        importConfig.setImportConfiguration(importConfiguration);
    }

    /**
     * @return get number of buffer streams for which new data must be supplied
     */
    public long getNumExhaustedBufferStreams() {
        return mNumExhaustedBufferStreams;
    }

    /**
     * Get buffer stream index of i-th exhausted stream
     * There are mNumExhaustedBufferStreams and the caller must provide data for streams
     * with indexes getExhaustedBufferStreamIndex(0), getExhaustedBufferStreamIndex(1),...,
     * getExhaustedBufferStreamIndex(mNumExhaustedBufferStreams-1)
     *
     * @param i i-th exhausted buffer stream
     * @return the buffer stream index of the i-th exhausted stream
     */
    public int getExhaustedBufferStreamIndex(final long i) {
        assert i < mNumExhaustedBufferStreams && i >= 0;
        //why 2* - exhausted buffer stream identifier is a pair<stream_idx, partition_idx>
        return (int) mExhaustedBufferStreamIdentifiers[2 * ((int) i)];
    }

    /**
     * Is the import process completed
     *
     * @return true if complete, false otherwise
     */
    public boolean isDone() {
        return mDone;
    }

    /**
     * Utility function that returns a MultiChromosomeIterator given an AbstractFeatureReader
     * that will iterate over the VariantContext objects provided by the reader belonging
     * to the column partition specified by this object's loader JSON file and rank/partition index
     *
     * @param <SOURCE> LineIterator for VCFs, PositionalBufferedStream for BCFs
     * @param reader   AbstractFeatureReader over VariantContext objects -
     *                 SOURCE can vary - BCF v/s VCF for example
     * @return MultiChromosomeIterator that iterates over VariantContext objects in the reader
     * belonging to the specified column partition
     * @throws IOException    when the reader's query method throws an IOException
     * @throws ParseException when there is a bug in the JNI interface and a faulty JSON is returned
     */
    public <SOURCE> MultiChromosomeIterator<SOURCE> columnPartitionIterator(
            AbstractFeatureReader<VariantContext, SOURCE> reader) throws ParseException, IOException {
        return GenomicsDBImporter.columnPartitionIterator(reader, mLoaderJSONFile, mRank);
    }

    /**
     * Write to TileDB/GenomicsDB using the configuration specified in the
     * loader file passed to constructor
     */
    public void write() throws GenomicsDBException {
        write(mLoaderJSONFile, mRank, 0, Long.MAX_VALUE - 1);
    }

    /**
     * Write to TileDB/GenomicsDB using the configuration specified in the
     * loader file passed to constructor
     *
     * @param lbRowIdx Minimum row idx from which new data will be added
     */
    public void write(final long lbRowIdx) throws GenomicsDBException {
        write(mLoaderJSONFile, mRank, lbRowIdx, Long.MAX_VALUE - 1);
    }

    /**
     * Write to TileDB/GenomicsDB using the configuration specified in the
     * loader file passed to constructor
     *
     * @param rank     Rank of this process (TileDB/GenomicsDB partition idx)
     * @param lbRowIdx Minimum row idx from which new data will be added
     */
    public void write(final int rank, final long lbRowIdx) throws GenomicsDBException {
        write(mLoaderJSONFile, rank, lbRowIdx, Long.MAX_VALUE - 1);
    }

    /**
     * Write to TileDB/GenomicsDB using the configuration specified in the
     * loader file passed to constructor
     *
     * @param rank     Rank of this process (TileDB/GenomicsDB partition idx)
     * @param lbRowIdx Minimum row idx from which new data will be added
     * @param ubRowIdx Maximum row idx upto which new data will be added
     */
    public void write(final int rank, final long lbRowIdx, final long ubRowIdx) throws GenomicsDBException {
        write(mLoaderJSONFile, rank, lbRowIdx, ubRowIdx);
    }

    /**
     * Write to TileDB/GenomicsDB
     *
     * @param loaderJSONFile GenomicsDB loader JSON configuration file
     * @param rank           Rank of this process (TileDB/GenomicsDB partition idx)
     * @param lbRowIdx       Minimum row idx from which new data will be added
     * @param ubRowIdx       Maximum row idx upto which new data will be added
     */
    public void write(final String loaderJSONFile, final int rank, final long lbRowIdx, final long ubRowIdx)
            throws GenomicsDBException {
        mDone = false;
        if (loaderJSONFile == null) throw new GenomicsDBException("Loader JSON file not specified");
        if (mContainsBufferStreams) throw new GenomicsDBException("Cannot call write() functions if buffer streams are added");
        int status = jniGenomicsDBImporter(loaderJSONFile, rank, lbRowIdx, ubRowIdx);
        if (status != 0) throw new GenomicsDBException("GenomicsDBImporter write failed for loader JSON: "
                + loaderJSONFile + " rank: " + rank);
        mDone = true;
    }
}<|MERGE_RESOLUTION|>--- conflicted
+++ resolved
@@ -191,13 +191,8 @@
         //you must have consistent ordering of samples across partitions. If file order is different
         //in different processes, then set useSamplesInOrder to false and let the sort in
         //generateSortedCallSetMap ensure consistent ordering across samples
-<<<<<<< HEAD
         callsetMappingPB = this.generateSortedCallSetMap(new ArrayList<>(this.config.getSampleNameToVcfPath().keySet()),
                 this.config.isUseSamplesInOrder());
-=======
-        this.callsetMappingPB = this.generateSortedCallSetMap(new ArrayList<>(this.config.getSampleNameToVcfPath().keySet()),
-                this.config.getImportConfiguration().getGatk4IntegrationParameters().getUseSamplesInOrderProvided());
->>>>>>> 19395a40
 
         //Write out callset map if needed
         String outputCallsetmapJsonFilePath = this.config.getOutputCallsetmapJsonFile();
@@ -496,11 +491,7 @@
      * @return true if the import process is done
      * @throws IOException if the import fails
      */
-<<<<<<< HEAD
     public boolean doSingleImport() throws IOException {
-=======
-    public boolean executeSingleImport() throws IOException {
->>>>>>> 19395a40
         if (mDone) return true;
         if (!mIsLoaderSetupDone) setupGenomicsDBImporter();
         boolean allExhaustedStreamsHaveIterators = true;
@@ -527,14 +518,8 @@
             for (long i = 0, idx = 0; i < mNumExhaustedBufferStreams; ++i, idx += 2) {
                 int bufferStreamIdx = (int) mExhaustedBufferStreamIdentifiers[(int) idx];
                 GenomicsDBImporterStreamWrapper currWrapper = mBufferStreamWrapperVector.get(bufferStreamIdx);
-<<<<<<< HEAD
-                if (!currWrapper.hasIterator())
-                    allExhaustedStreamsHaveIterators = false;
-                SilentByteBufferStream currStream = currWrapper.mStream;
-=======
                 if (!currWrapper.hasIterator()) allExhaustedStreamsHaveIterators = false;
                 SilentByteBufferStream currStream = currWrapper.getStream();
->>>>>>> 19395a40
                 currStream.setOverflow(false);
                 currStream.setMarker(0);
                 currStream.setNumValidBytes(0);
@@ -554,13 +539,9 @@
      *
      * @throws InterruptedException when there is an exception in any of the threads in the stream
      */
-<<<<<<< HEAD
     public void executeImport() throws InterruptedException {
         executeImport(0);
     }
-=======
-    public void executeParallelImport() throws IOException, InterruptedException { executeParallelImport(0); }
->>>>>>> 19395a40
 
     /**
      * Import multiple chromosome interval
@@ -610,33 +591,8 @@
 
         executor.shutdown();
 
-<<<<<<< HEAD
         mDone = true;
     }
-=======
-    private static GenomicsDBImporter createImporter(final ParallelImportConfig parallelImportConfig,
-                                                     final int samplesSize, final int index,
-                                                     final Map<String, FeatureReader<VariantContext>> sampleToReaderMap,
-                                                     final ChromosomeInterval chromInterval) throws IOException {
-        final String arrayName = String.format(CHROMOSOME_INTERVAL_FOLDER, chromInterval.getContig(),
-                chromInterval.getStart(), chromInterval.getEnd());
-        final GenomicsDBImportConfiguration.GATK4Integration gatk4Integration = parallelImportConfig.getImportConfiguration()
-                .getGatk4IntegrationParameters().toBuilder().setLowerSampleIndex((long) index)
-                .setUpperSampleIndex((long) (index + parallelImportConfig.getBatchSize() - 1))
-                .setUseSamplesInOrderProvided(true).build();
-        final GenomicsDBImportConfiguration.Partition partition = parallelImportConfig.getImportConfiguration()
-                .getColumnPartitions(0).toBuilder().setArray(arrayName).build();
-        final GenomicsDBImportConfiguration.ImportConfiguration importConfiguration = parallelImportConfig
-                .getImportConfiguration().toBuilder().setColumnPartitions(0, partition).setSizePerColumnPartition(
-                        parallelImportConfig.getImportConfiguration().getSizePerColumnPartition() * samplesSize)
-                .setSegmentSize(parallelImportConfig.getImportConfiguration().getSegmentSize())
-                .setGatk4IntegrationParameters(gatk4Integration)
-                .setFailIfUpdating(parallelImportConfig.getImportConfiguration().getFailIfUpdating())
-                //TODO: making the following attributes explicit since the C++ layer is not working with the
-                // protobuf object and it's defaults
-                .setTreatDeletionsAsIntervals(true).setCompressTiledbArray(true).setNumCellsPerTile(1000)
-                .setRowBasedPartitioning(false).setProduceTiledbArray(true).build();
->>>>>>> 19395a40
 
     private void updateConfigPartitionsAndLbUb(ImportConfig importConfig, final int index,
                                                final int rank) {
